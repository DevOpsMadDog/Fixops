"""Command-line helpers for running FixOps pipelines locally."""

from __future__ import annotations

import argparse
import csv
import json
import os
import sys
from pathlib import Path

ENTERPRISE_SRC = Path(__file__).resolve().parent.parent / "fixops-enterprise"
if ENTERPRISE_SRC.exists():
    enterprise_path = str(ENTERPRISE_SRC)
    if enterprise_path not in sys.path:
        sys.path.insert(0, enterprise_path)
from typing import TYPE_CHECKING, Any, Dict, Iterable, Mapping, Optional, Sequence

if TYPE_CHECKING:
    from src.services import id_allocator, signing  # noqa: F401
    from src.services.run_registry import RunRegistry  # noqa: F401
    from apps.api.normalizers import (  # noqa: F401
        InputNormalizer,
        NormalizedCVEFeed,
        NormalizedSARIF,
        NormalizedSBOM,
    )
    from apps.api.pipeline import PipelineOrchestrator  # noqa: F401
    from core.configuration import OverlayConfig  # noqa: F401
    from core.demo_runner import run_demo_pipeline  # noqa: F401
    from core.evidence import EvidenceHub  # noqa: F401
    from core.probabilistic import ProbabilisticForecastEngine  # noqa: F401
    from core.processing_layer import ProcessingLayer  # noqa: F401
    from core.stage_runner import StageRunner  # noqa: F401
    from core.storage import ArtefactArchive  # noqa: F401

from core.overlay_runtime import prepare_overlay
from core.paths import (
    ensure_output_directory,
    ensure_secure_directory,
    verify_allowlisted_path,
)


def _apply_env_overrides(pairs: Iterable[str]) -> None:
    for pair in pairs:
        if "=" not in pair:
            raise ValueError(
                f"Environment override '{pair}' must be in KEY=VALUE format"
            )
        key, value = pair.split("=", 1)
        key = key.strip()
        if not key:
            raise ValueError("Environment override requires a non-empty key")
        if not key.replace("_", "").isalnum():
            raise ValueError(
                f"Environment variable name '{key}' contains invalid characters"
            )
        os.environ[key] = value


def _load_design(path: Path) -> Dict[str, Any]:
    with path.open("r", encoding="utf-8", newline="") as handle:
        reader = csv.DictReader(handle)
        rows = [
            row
            for row in reader
            if any((value or "").strip() for value in row.values())
        ]
    if not rows:
        raise ValueError(f"Design CSV '{path}' contained no usable rows")
    return {"columns": reader.fieldnames or [], "rows": rows}


def _load_file(path: Optional[Path]) -> Optional[bytes]:
    if path is None:
        return None
    if not path.exists():
        raise FileNotFoundError(f"File not found: {path}")
    if not path.is_file():
        raise ValueError(f"Path is not a file: {path}")
    return path.read_bytes()


def _load_inputs(
    normalizer: InputNormalizer,
    design_path: Optional[Path],
    sbom_path: Optional[Path],
    sarif_path: Optional[Path],
    cve_path: Optional[Path],
    vex_path: Optional[Path],
    cnapp_path: Optional[Path],
    context_path: Optional[Path],
) -> Dict[str, Any]:
    payload: Dict[str, Any] = {}

    if design_path is not None:
        payload["design"] = _load_design(design_path)

    if sbom_path is not None:
        payload["sbom"] = normalizer.load_sbom(_load_file(sbom_path) or b"")

    if sarif_path is not None:
        payload["sarif"] = normalizer.load_sarif(_load_file(sarif_path) or b"")

    if cve_path is not None:
        payload["cve"] = normalizer.load_cve_feed(_load_file(cve_path) or b"")

    if vex_path is not None:
        payload["vex"] = normalizer.load_vex(_load_file(vex_path) or b"")

    if cnapp_path is not None:
        payload["cnapp"] = normalizer.load_cnapp(_load_file(cnapp_path) or b"")

    if context_path is not None:
        raw_bytes = _load_file(context_path) or b""
        payload["context"] = normalizer.load_business_context(
            raw_bytes, content_type=None
        )

    return payload


def _load_incident_history(path: Path) -> Sequence[Dict[str, Any]]:
    raw_text = path.read_text(encoding="utf-8")
    payload = json.loads(raw_text)
    if isinstance(payload, list):
        records = payload
    elif isinstance(payload, dict):
        candidates = (
            payload.get("incidents")
            or payload.get("records")
            or payload.get("data")
            or payload.get("history")
        )
        if isinstance(candidates, list):
            records = candidates
        else:
            records = [payload]
    else:
        raise ValueError("Incident history must be a JSON list or object")
    incidents = [record for record in records if isinstance(record, dict)]
    if not incidents:
        raise ValueError("Incident history file did not contain any usable records")
    return incidents


def _ensure_inputs(
    overlay: OverlayConfig,
    inputs: Dict[str, Any],
    design_path: Optional[Path],
    sbom_path: Optional[Path],
    sarif_path: Optional[Path],
    cve_path: Optional[Path],
) -> Dict[str, Any]:
    required = overlay.required_inputs
    missing: list[str] = []
    mapping = {
        "design": design_path,
        "sbom": sbom_path,
        "sarif": sarif_path,
        "cve": cve_path,
    }
    for stage in required:
        if stage not in inputs:
            missing.append(stage)
        elif mapping.get(stage) is None:
            missing.append(stage)
    if missing:
        raise ValueError(
            "Overlay requires artefacts that were not provided: "
            + ", ".join(sorted(set(missing)))
        )

    sbom: NormalizedSBOM = inputs["sbom"]
    sarif: NormalizedSARIF = inputs["sarif"]
    cve: NormalizedCVEFeed = inputs["cve"]
    design_dataset = inputs.get("design", {"columns": [], "rows": []})
    prepared: Dict[str, Any] = {
        "design_dataset": design_dataset,
        "sbom": sbom,
        "sarif": sarif,
        "cve": cve,
    }
    if "vex" in inputs:
        prepared["vex"] = inputs["vex"]
    if "cnapp" in inputs:
        prepared["cnapp"] = inputs["cnapp"]
    if "context" in inputs:
        prepared["context"] = inputs["context"]
    return prepared


def _set_module_enabled(overlay: OverlayConfig, module: str, enabled: bool) -> None:
    current = overlay.modules.get(module)
    if isinstance(current, dict):
        current["enabled"] = enabled
    else:
        overlay.modules[module] = {"enabled": enabled}


def _copy_evidence(
    result: Dict[str, Any], destination: Optional[Path]
) -> Optional[Path]:
    if destination is None:
        return None
    evidence_bundle = result.get("evidence_bundle")
    if not isinstance(evidence_bundle, dict):
        return None
    files = evidence_bundle.get("files")
    if not isinstance(files, dict):
        return None
    bundle = files.get("bundle")
    if not bundle:
        return None
    bundle_path = Path(bundle)

    bundle_id = evidence_bundle.get("bundle_id")
    if bundle_id:
        target_dir = destination / str(bundle_id)
    else:
        target_dir = destination

    ensure_secure_directory(target_dir)

    target = target_dir / bundle_path.name
    target.write_bytes(bundle_path.read_bytes())

    manifest = files.get("manifest")
    if manifest:
        manifest_path = Path(manifest)
        if manifest_path.exists():
            manifest_target = target_dir / "manifest.json"
            manifest_target.write_bytes(manifest_path.read_bytes())

    return target


def _build_pipeline_result(args: argparse.Namespace) -> Dict[str, Any]:
    from apps.api.normalizers import InputNormalizer  # noqa: F811
    from apps.api.pipeline import PipelineOrchestrator  # noqa: F811
    from core.storage import ArtefactArchive  # noqa: F811

    if getattr(args, "env", None):
        _apply_env_overrides(args.env)

    if getattr(args, "signing_provider", None):
        os.environ["SIGNING_PROVIDER"] = args.signing_provider
    if getattr(args, "signing_key_id", None):
        os.environ["KEY_ID"] = args.signing_key_id
    if getattr(args, "signing_region", None):
        os.environ["AWS_REGION"] = args.signing_region
    if getattr(args, "azure_vault_url", None):
        os.environ["AZURE_VAULT_URL"] = args.azure_vault_url
    if getattr(args, "rotation_sla_days", None) is not None:
        os.environ["SIGNING_ROTATION_SLA_DAYS"] = str(args.rotation_sla_days)
    if getattr(args, "opa_url", None):
        os.environ["OPA_SERVER_URL"] = args.opa_url
    if getattr(args, "opa_token", None):
        os.environ["OPA_AUTH_TOKEN"] = args.opa_token
    if getattr(args, "opa_package", None):
        os.environ["OPA_POLICY_PACKAGE"] = args.opa_package
    if getattr(args, "opa_health_path", None):
        os.environ["OPA_HEALTH_PATH"] = args.opa_health_path
    if getattr(args, "opa_bundle_status_path", None):
        os.environ["OPA_BUNDLE_STATUS_PATH"] = args.opa_bundle_status_path
    if getattr(args, "opa_timeout", None) is not None:
        os.environ["OPA_REQUEST_TIMEOUT"] = str(args.opa_timeout)
    if getattr(args, "enable_rl", False):
        os.environ["ENABLE_RL_EXPERIMENTS"] = "true"
    if getattr(args, "enable_shap", False):
        os.environ["ENABLE_SHAP_EXPERIMENTS"] = "true"

    overlay = prepare_overlay(path=args.overlay, ensure_directories=False)
    if getattr(args, "disable_modules", None):
        for module in args.disable_modules:
            _set_module_enabled(overlay, module, False)
    if getattr(args, "enable_modules", None):
        for module in args.enable_modules:
            _set_module_enabled(overlay, module, True)
    if getattr(args, "offline", False):
        auto_refresh = overlay.exploit_signals.get("auto_refresh")
        if isinstance(auto_refresh, dict):
            auto_refresh["enabled"] = False
    allowlist = overlay.allowed_data_roots or (Path("data").resolve(),)
    for directory in overlay.data_directories.values():
        secure_path = verify_allowlisted_path(directory, allowlist)
        ensure_secure_directory(secure_path)

    archive_dir = overlay.data_directories.get("archive_dir")
    if archive_dir is None:
        root = allowlist[0]
        root = verify_allowlisted_path(root, allowlist)
        archive_dir = (root / "archive" / overlay.mode).resolve()
    archive_dir = verify_allowlisted_path(archive_dir, allowlist)
    archive = ArtefactArchive(archive_dir, allowlist=allowlist)

    normalizer = InputNormalizer()
    inputs = _load_inputs(
        normalizer=normalizer,
        design_path=args.design,
        sbom_path=args.sbom,
        sarif_path=args.sarif,
        cve_path=args.cve,
        vex_path=args.vex,
        cnapp_path=getattr(args, "cnapp", None),
        context_path=getattr(args, "context", None),
    )
    orchestrator = PipelineOrchestrator()
    prepared = _ensure_inputs(
        overlay=overlay,
        inputs=inputs,
        design_path=args.design,
        sbom_path=args.sbom,
        sarif_path=args.sarif,
        cve_path=args.cve,
    )

    archive_records: Dict[str, Dict[str, Any]] = {}
    try:
        if args.design is not None and "design" in inputs:
            archive_records["design"] = archive.persist(  # type: ignore[assignment]
                "design",
                prepared["design_dataset"],
                original_filename=args.design.name,
                raw_bytes=args.design.read_bytes(),
            )
        if args.sbom is not None:
            archive_records["sbom"] = archive.persist(  # type: ignore[assignment]
                "sbom",
                prepared["sbom"],
                original_filename=args.sbom.name,
                raw_bytes=args.sbom.read_bytes(),
            )
        if args.sarif is not None:
            archive_records["sarif"] = archive.persist(  # type: ignore[assignment]
                "sarif",
                prepared["sarif"],
                original_filename=args.sarif.name,
                raw_bytes=args.sarif.read_bytes(),
            )
        if args.cve is not None:
            archive_records["cve"] = archive.persist(  # type: ignore[assignment]
                "cve",
                prepared["cve"],
                original_filename=args.cve.name,
                raw_bytes=args.cve.read_bytes(),
            )
        if getattr(args, "vex", None) is not None and "vex" in prepared:
            archive_records["vex"] = archive.persist(  # type: ignore[assignment]
                "vex",
                prepared["vex"],
                original_filename=args.vex.name,
                raw_bytes=args.vex.read_bytes(),
            )
        if getattr(args, "cnapp", None) is not None and "cnapp" in prepared:
            archive_records["cnapp"] = archive.persist(  # type: ignore[assignment]
                "cnapp",
                prepared["cnapp"],
                original_filename=args.cnapp.name,
                raw_bytes=args.cnapp.read_bytes(),
            )
        if getattr(args, "context", None) is not None and "context" in prepared:
            archive_records["context"] = archive.persist(  # type: ignore[assignment]
                "context",
                prepared["context"],
                original_filename=args.context.name,
                raw_bytes=args.context.read_bytes(),
            )
    except Exception as exc:  # pragma: no cover - archival should not abort CLI runs
        print(f"Warning: failed to persist artefacts locally: {exc}", file=sys.stderr)

    result = orchestrator.run(
        overlay=overlay,
        vex=prepared.get("vex"),
        cnapp=prepared.get("cnapp"),
        context=prepared.get("context"),
        **{
            key: value
            for key, value in prepared.items()
            if key not in {"vex", "cnapp", "context"}
        },
    )
    if getattr(args, "include_overlay", False):
        result["overlay"] = overlay.to_sanitised_dict()

    if archive_records:
        result["artifact_archive"] = ArtefactArchive.summarise(archive_records)

    return result


def _write_output(path: Path, payload: Mapping[str, Any], *, pretty: bool) -> None:
    ensure_output_directory(path.parent)
    with path.open("w", encoding="utf-8") as handle:
        json.dump(payload, handle, indent=2 if pretty else None)
        if pretty:
            handle.write("\n")


def _handle_ingest(args: argparse.Namespace) -> int:
    result = _build_pipeline_result(args)

    output_path: Optional[Path] = getattr(args, "output", None)
    if output_path is not None:
        output_path = output_path.expanduser().resolve()
        _write_output(output_path, result, pretty=getattr(args, "pretty", False))
    else:
        payload = json.dumps(
            result, indent=2 if getattr(args, "pretty", False) else None
        )
        print(payload)

    _copy_evidence(result, getattr(args, "evidence_dir", None))
    return 0


def _derive_decision_exit(result: Mapping[str, Any]) -> tuple[str, int]:
    decision = (
        str(result.get("enhanced_decision", {}).get("final_decision") or "")
        .strip()
        .lower()
    )
    if not decision:
        decision = str(
            result.get("guardrail_evaluation", {}).get("status") or "defer"
        ).lower()

    if not decision:
        decision = "unknown"

    mapping = {
        "allow": 0,
        "pass": 0,
        "ok": 0,
        "block": 1,
        "fail": 1,
        "defer": 2,
        "warn": 2,
        "unknown": 2,
    }
    exit_code = mapping.get(decision, 2)

    if decision not in mapping:
        print(
            f"Warning: Unknown decision value '{decision}', defaulting to exit code 2 (defer)",
            file=sys.stderr,
        )

    return decision, exit_code


def _handle_make_decision(args: argparse.Namespace) -> int:
    result = _build_pipeline_result(args)
    decision, exit_code = _derive_decision_exit(result)

    output_path: Optional[Path] = getattr(args, "output", None)
    if output_path is not None:
        output_path = output_path.expanduser().resolve()
        _write_output(output_path, result, pretty=getattr(args, "pretty", False))

    _copy_evidence(result, getattr(args, "evidence_dir", None))

    summary = {
        "decision": decision,
        "exit_code": exit_code,
        "confidence": result.get("enhanced_decision", {}).get("consensus_confidence"),
        "severity": result.get("severity_overview", {}).get("highest"),
        "guardrail": result.get("guardrail_evaluation", {}).get("status"),
    }
    print(json.dumps(summary, indent=2 if getattr(args, "pretty", False) else None))
    return exit_code


def _handle_analyze(args: argparse.Namespace) -> int:
    """Handle analyze command with flexible input requirements."""
    import tempfile

    temp_files = []

    if not hasattr(args, "design") or args.design is None:
        dummy_design = tempfile.NamedTemporaryFile(
            mode="w", suffix=".csv", delete=False
        )
        dummy_design.write(
            "component_name,component_type,criticality,internet_facing,authentication_required\n"
        )
        dummy_design.write("default-service,service,medium,false,false\n")
        dummy_design.close()
        args.design = Path(dummy_design.name)
        temp_files.append(dummy_design.name)

    if not hasattr(args, "sbom") or args.sbom is None:
        dummy_sbom = tempfile.NamedTemporaryFile(mode="w", suffix=".json", delete=False)
        dummy_sbom.write(
            '{"bomFormat":"CycloneDX","specVersion":"1.4","components":[]}'
        )
        dummy_sbom.close()
        args.sbom = Path(dummy_sbom.name)
        temp_files.append(dummy_sbom.name)

    if not hasattr(args, "cve") or args.cve is None:
        dummy_cve = tempfile.NamedTemporaryFile(mode="w", suffix=".json", delete=False)
        dummy_cve.write('{"vulnerabilities":[]}')
        dummy_cve.close()
        args.cve = Path(dummy_cve.name)
        temp_files.append(dummy_cve.name)

    try:
        result = _build_pipeline_result(args)
    finally:
        for temp_file in temp_files:
            try:
                Path(temp_file).unlink()
            except Exception:
                pass
    decision, exit_code = _derive_decision_exit(result)

    output_path: Optional[Path] = getattr(args, "output", None)
    if output_path is not None:
        output_path = output_path.expanduser().resolve()
        _write_output(output_path, result, pretty=getattr(args, "pretty", False))

    _copy_evidence(result, getattr(args, "evidence_dir", None))

    enhanced_decision = result.get("enhanced_decision", {})
    telemetry = enhanced_decision.get("telemetry", {})
    summary = {
        "verdict": decision,
        "confidence": enhanced_decision.get("consensus_confidence"),
        "severity": result.get("severity_overview", {}).get("highest"),
        "guardrail": result.get("guardrail_evaluation", {}).get("status"),
        "decision_strategy": telemetry.get("decision_strategy"),
        "raw_risk": telemetry.get("raw_risk"),
        "adjusted_risk": telemetry.get("adjusted_risk"),
        "exposure_multiplier": telemetry.get("exposure_multiplier"),
    }

    format_type = getattr(args, "format", "json")
    if format_type == "json":
        print(json.dumps(summary, indent=2 if getattr(args, "pretty", False) else None))
    else:
        print(f"Verdict: {decision}")
        print(f"Confidence: {summary.get('confidence')}")
        print(f"Severity: {summary.get('severity')}")

    return exit_code


def _handle_health(args: argparse.Namespace) -> int:
    from core.evidence import EvidenceHub  # noqa: F811
    from core.processing_layer import ProcessingLayer  # noqa: F811

    overlay = prepare_overlay(path=args.overlay, ensure_directories=False)
    processing = ProcessingLayer()
    health: Dict[str, Any] = {
        "overlay_mode": overlay.mode,
        "pgmpy_available": processing.pgmpy_available,
        "pomegranate_available": processing.pomegranate_available,
        "mchmm_available": processing.mchmm_available,
    }
    try:
        evidence = EvidenceHub(overlay)
    except Exception as exc:
        health["evidence_ready"] = False
        health["evidence_error"] = str(exc)
    else:
        health["evidence_ready"] = True
        health["evidence_retention_days"] = getattr(evidence, "retention_days", None)
    opa_settings = (
        overlay.policy_settings.get("opa")
        if isinstance(overlay.policy_settings, Mapping)
        else {}
    )
    health["opa_configured"] = bool(opa_settings and opa_settings.get("url"))
    print(
        json.dumps(
            {"status": "ok", "checks": health}, indent=2 if args.pretty else None
        )
    )
    return 0


def _handle_get_evidence(args: argparse.Namespace) -> int:
    result_path: Path = args.result.expanduser().resolve()
    if not result_path.exists():
        print(f"Error: result file {result_path} not found", file=sys.stderr)
        return 1
    payload = json.loads(result_path.read_text(encoding="utf-8"))
    bundle_section = payload.get("evidence_bundle")
    if not isinstance(bundle_section, Mapping):
        print("Error: evidence bundle not available in result", file=sys.stderr)
        return 1
    files_section = bundle_section.get("files")
    if not isinstance(files_section, Mapping):
        print("Error: evidence bundle files missing", file=sys.stderr)
        return 1
    bundle_path = files_section.get("bundle")
    if not bundle_path:
        print("Error: bundle path missing", file=sys.stderr)
        return 1
    source = Path(bundle_path).expanduser().resolve()
    if not source.exists():
        print(f"Error: bundle {source} does not exist", file=sys.stderr)
        return 1
    destination = (
        args.destination.expanduser().resolve() if args.destination else Path.cwd()
    )
    ensure_secure_directory(destination)
    target = destination / source.name
    target.write_bytes(source.read_bytes())
    print(
        json.dumps(
            {"status": "ok", "bundle": str(target)}, indent=2 if args.pretty else None
        )
    )
    return 0


def _handle_stage_run(args: argparse.Namespace) -> int:
    from src.services import id_allocator, signing  # noqa: F811
    from src.services.run_registry import RunRegistry  # noqa: F811

    from core.stage_runner import StageRunner  # noqa: F811

    input_path: Optional[Path] = args.input
    if input_path is not None:
        input_path = input_path.expanduser().resolve()
        if not input_path.exists():
            raise FileNotFoundError(input_path)

    output_path: Optional[Path] = args.output
    if output_path is not None:
        output_path = output_path.expanduser().resolve()

    if args.sign and not (
        os.environ.get("FIXOPS_SIGNING_KEY") and os.environ.get("FIXOPS_SIGNING_KID")
    ):
        print(
            "Signing requested but FIXOPS_SIGNING_KEY/FIXOPS_SIGNING_KID not set; proceeding without signatures."
        )

    registry = RunRegistry()
    runner = StageRunner(registry, id_allocator, signing)
    summary = runner.run_stage(
        args.stage,
        input_path,
        app_name=args.app,
        app_id=None,
        output_path=output_path,
        mode=args.mode,
        sign=args.sign,
        verify=args.verify,
        verbose=args.verbose,
    )

    try:
        output_relative = summary.output_file.relative_to(Path.cwd())
    except ValueError:
        output_relative = summary.output_file
    print(f"✅ Stage {summary.stage} complete → wrote {output_relative}")
    print(f"   app_id={summary.app_id} run_id={summary.run_id}")
    if output_path is not None:
        print(f"   Copied output to: {output_path}")
    if summary.signatures:
        joined = ", ".join(path.name for path in summary.signatures)
        print(f"   Signed manifests: {joined}")
    if summary.transparency_index:
        print(f"   Transparency index: {summary.transparency_index}")
    if summary.verified is not None:
        status = "passed" if summary.verified else "failed"
        print(f"   Signature verification {status}")
    if summary.bundle:
        print(f"   Evidence bundle: {summary.bundle}")

    return 0


def _configure_pipeline_parser(
    parser: argparse.ArgumentParser,
    *,
    include_quiet: bool = False,
    include_overlay_flag: bool = True,
) -> None:
    parser.add_argument(
        "--overlay",
        type=Path,
        default=None,
        help="Path to an overlay file (defaults to repository overlay)",
    )
    parser.add_argument("--design", type=Path, help="Path to design CSV artefact")
    parser.add_argument(
        "--sbom", type=Path, required=True, help="Path to SBOM JSON artefact"
    )
    parser.add_argument(
        "--sarif", type=Path, required=True, help="Path to SARIF JSON artefact"
    )
    parser.add_argument(
        "--cve", type=Path, required=True, help="Path to CVE/KEV JSON artefact"
    )
    parser.add_argument(
        "--vex",
        type=Path,
        help="Optional path to a CycloneDX VEX document used for noise reduction",
    )
    parser.add_argument(
        "--cnapp",
        type=Path,
        help="Optional path to CNAPP findings JSON for threat-path enrichment",
    )
    parser.add_argument(
        "--context",
        type=Path,
        help="Optional FixOps.yaml, OTM.json, or SSVC YAML business context artefact",
    )
    parser.add_argument(
        "--output", type=Path, help="Location to write the pipeline result JSON"
    )
    parser.add_argument(
        "--pretty",
        action="store_true",
        help="Pretty-print JSON output when saving to disk",
    )
    if include_overlay_flag:
        parser.add_argument(
            "--include-overlay",
            action="store_true",
            help="Attach the sanitised overlay to the result payload",
        )
    parser.add_argument(
        "--disable",
        dest="disable_modules",
        action="append",
        default=[],
        metavar="MODULE",
        help="Disable a module for this run (e.g. exploit_signals)",
    )
    parser.add_argument(
        "--enable",
        dest="enable_modules",
        action="append",
        default=[],
        metavar="MODULE",
        help="Force-enable a module for this run",
    )
    parser.add_argument(
        "--env",
        action="append",
        default=[],
        metavar="KEY=VALUE",
        help="Set environment variables before loading the overlay",
    )
    parser.add_argument(
        "--offline",
        action="store_true",
        help="Disable exploit feed auto-refresh to avoid network calls",
    )
    parser.add_argument(
        "--signing-provider",
        choices=["env", "aws_kms", "azure_key_vault"],
        help="Override the signing backend provider for this run",
    )
    parser.add_argument(
        "--signing-key-id",
        help="Signing key alias or identifier when using remote providers",
    )
    parser.add_argument("--signing-region", help="AWS region to use when invoking KMS")
    parser.add_argument(
        "--azure-vault-url", help="Azure Key Vault URL for remote signing"
    )
    parser.add_argument(
        "--rotation-sla-days",
        type=int,
        help="Override the signing key rotation SLA in days",
    )
    parser.add_argument(
        "--opa-url", help="Override the OPA server URL for remote policy checks"
    )
    parser.add_argument(
        "--opa-token", help="Bearer token for authenticating with the OPA server"
    )
    parser.add_argument(
        "--opa-package", help="OPA policy package to query (e.g. core.policies)"
    )
    parser.add_argument("--opa-health-path", help="Custom OPA health endpoint path")
    parser.add_argument(
        "--opa-bundle-status-path",
        help="OPA bundle status endpoint for readiness checks",
    )
    parser.add_argument(
        "--opa-timeout", type=int, help="Timeout in seconds for OPA requests"
    )
    parser.add_argument(
        "--enable-rl",
        action="store_true",
        help="Enable reinforcement learning experiments for this run",
    )
    parser.add_argument(
        "--enable-shap",
        action="store_true",
        help="Enable SHAP explainability experiments for this run",
    )
    parser.add_argument(
        "--evidence-dir",
        type=Path,
        help="Directory to copy the generated evidence bundle into",
    )
    if include_quiet:
        parser.add_argument(
            "--quiet",
            action="store_true",
            help="Suppress the human-readable summary output",
        )


def _print_summary(
    result: Dict[str, Any], output: Optional[Path], evidence_path: Optional[Path]
) -> None:
    severity_overview = result.get("severity_overview", {})
    guardrail = result.get("guardrail_evaluation", {})
    compliance = result.get("compliance_status", {})
    pricing = result.get("pricing_summary", {})
    modules = result.get("modules", {})
    analytics = result.get("analytics", {})
    performance = result.get("performance_profile", {})
    tenancy = result.get("tenant_lifecycle", {})

    highest = severity_overview.get("highest", "unknown")
    guardrail_status = guardrail.get("status", "n/a")
    frameworks = compliance.get("frameworks") or []
    executed = modules.get("executed") or []

    product_name = "FixOps"
    branding = result.get("branding")
    if isinstance(branding, dict):
        product_name = branding.get("product_name", "FixOps")

    print(f"{product_name} pipeline summary:")
    print(f"  Highest severity: {highest}")
    print(f"  Guardrail status: {guardrail_status}")
    if frameworks:
        joined = ", ".join(
            sorted(
                {
                    framework.get("id", "framework")
                    for framework in frameworks
                    if isinstance(framework, dict)
                }
            )
        )
        print(f"  Compliance frameworks satisfied: {joined}")
    pricing_plan = pricing.get("plan")
    if pricing_plan:
        print(f"  Pricing plan: {pricing_plan}")
    if executed:
        print(f"  Modules executed: {', '.join(executed)}")
    noise_reduction = result.get("noise_reduction")
    if isinstance(noise_reduction, Mapping):
        suppressed_total = noise_reduction.get("suppressed_total")
        if suppressed_total:
            print(f"  VEX noise reduction suppressed {suppressed_total} findings")
    cnapp_summary = result.get("cnapp_summary")
    if isinstance(cnapp_summary, Mapping):
        added = cnapp_summary.get("added_severity")
        if isinstance(added, Mapping):
            added_total = sum(int(value) for value in added.values())
            if added_total:
                print(f"  CNAPP findings added: {added_total}")
    roi_overview = analytics.get("overview") if isinstance(analytics, dict) else None
    if isinstance(roi_overview, dict):
        currency = roi_overview.get("currency", "USD")
        estimated_value = roi_overview.get("estimated_value")
        if estimated_value is not None:
            print(f"  Estimated ROI: {currency} {estimated_value}")
    perf_summary = performance.get("summary") if isinstance(performance, dict) else None
    if isinstance(perf_summary, dict):
        status = perf_summary.get("status")
        total_latency = perf_summary.get("total_estimated_latency_ms")
        if status and total_latency is not None:
            print(f"  Performance status: {status} (approx {total_latency} ms per run)")
    tenancy_summary = tenancy.get("summary") if isinstance(tenancy, dict) else None
    if isinstance(tenancy_summary, dict):
        total_tenants = tenancy_summary.get("total_tenants")
        if total_tenants:
            print(f"  Tenants tracked: {total_tenants}")
    if output is not None:
        print(f"  Result saved to: {output}")
    if evidence_path is not None:
        print(f"  Evidence bundle copied to: {evidence_path}")
    elif result.get("evidence_bundle"):
        bundle_file = result["evidence_bundle"].get("files", {}).get("bundle")
        if bundle_file:
            print(f"  Evidence bundle generated at: {bundle_file}")
    runtime_warnings = result.get("runtime_warnings")
    if isinstance(runtime_warnings, Sequence) and runtime_warnings:
        print("  Runtime warnings:")
        for warning in runtime_warnings:
            print(f"    - {warning}")


def _handle_run(args: argparse.Namespace) -> int:
    result = _build_pipeline_result(args)

    output_path: Optional[Path] = args.output
    if output_path:
        _write_output(output_path, result, pretty=args.pretty)

    copied_bundle = _copy_evidence(result, getattr(args, "evidence_dir", None))

    if not getattr(args, "quiet", False):
        _print_summary(result, output_path, copied_bundle)

    return 0


def _handle_show_overlay(args: argparse.Namespace) -> int:
    if args.env:
        _apply_env_overrides(args.env)
    overlay = prepare_overlay(path=args.overlay, ensure_directories=False)
    metadata = getattr(overlay, "metadata", {}) or {}
    warnings = metadata.get("runtime_warnings")
    if isinstance(warnings, Sequence) and warnings:
        for warning in warnings:
            print(f"Warning: {warning}", file=sys.stderr)
    payload = overlay.to_sanitised_dict()
    text = json.dumps(payload, indent=2 if args.pretty else None)
    print(text)
    return 0


def _handle_train_forecast(args: argparse.Namespace) -> int:
    from core.probabilistic import ProbabilisticForecastEngine  # noqa: F811

    config_payload: Dict[str, Any] = {}
    if args.config:
        config_payload = json.loads(args.config.read_text(encoding="utf-8"))
        if not isinstance(config_payload, Mapping):
            raise ValueError("Forecast configuration must be a JSON object")
    incidents = _load_incident_history(args.incidents)
    engine = ProbabilisticForecastEngine(config_payload)
    result = engine.calibrate(incidents, enforce_validation=args.enforce_validation)
    payload = result.to_dict()

    if args.output:
        ensure_output_directory(args.output.parent)
        with args.output.open("w", encoding="utf-8") as handle:
            json.dump(payload, handle, indent=2 if args.pretty else None)
            if args.pretty:
                handle.write("\n")

    if not args.quiet:
        metrics = payload["metrics"]
        validation = metrics.get("validation", {})
        print("Probabilistic calibration complete:")
        print(f"  Incidents processed: {metrics.get('incidents')}")
        print(f"  Transition samples: {metrics.get('transition_observations')}")
        print(
            "  Transition matrix validation: "
            + ("passed" if validation.get("valid") else "needs review")
        )

    return 0


def _handle_demo(args: argparse.Namespace) -> int:
    from core.demo_runner import run_demo_pipeline  # noqa: F811

    _result, summary_lines = run_demo_pipeline(
        mode=args.mode,
        output_path=args.output,
        pretty=args.pretty,
        include_summary=False,
    )
    if not args.quiet:
        for line in summary_lines:
            print(line)
    if args.output is not None and not args.output.exists():
        raise FileNotFoundError(f"Failed to persist demo output to {args.output}")
    return 0


def _handle_train_bn_lr(args: argparse.Namespace) -> int:
    import numpy as np
    import pandas as pd

    from core.bn_lr import save_model, train

    data_path = args.data
    if not data_path.exists():
        raise FileNotFoundError(f"Training data not found: {data_path}")

    df = pd.read_csv(data_path)

    required_columns = [
        "bn_p_low",
        "bn_p_medium",
        "bn_p_high",
        "bn_p_critical",
        "label",
    ]
    missing = set(required_columns) - set(df.columns)
    if missing:
        raise ValueError(f"Training data missing required columns: {missing}")

    X = df[["bn_p_low", "bn_p_medium", "bn_p_high", "bn_p_critical"]].values
    y = df["label"].values

    if not args.quiet:
        print(f"Training BN-LR model on {len(X)} samples...")
        print(f"  Positive samples: {np.sum(y)}")
        print(f"  Negative samples: {len(y) - np.sum(y)}")

    model, metadata = train(X, y)

    output_path = args.output
    save_model(model, metadata, output_path)

    if not args.quiet:
        print(f"Model saved to {output_path}")
        print(f"  BN CPD hash: {metadata['bn_cpd_hash'][:16]}...")
        print(f"  Calibration: {metadata['calibration_method']}")
        print(f"  Trained at: {metadata['trained_at']}")

    return 0


def _handle_predict_bn_lr(args: argparse.Namespace) -> int:
    from core.bn_lr import extract_bn_posteriors, load_model, predict_proba

    model_path = args.model
    if not model_path.exists():
        raise FileNotFoundError(f"Model not found: {model_path}")

    context_path = args.context
    if not context_path.exists():
        raise FileNotFoundError(f"Context file not found: {context_path}")

    with open(context_path, "r") as f:
        context = json.load(f)

    model, metadata = load_model(model_path, verify_cpd_hash=not args.allow_skew)

    features = extract_bn_posteriors(context)
    probability = predict_proba(model, features)

    result = {
        "risk_probability": probability,
        "bn_posteriors": {
            "low": features[0],
            "medium": features[1],
            "high": features[2],
            "critical": features[3],
        },
        "model_metadata": {
            "bn_cpd_hash": metadata["bn_cpd_hash"],
            "trained_at": metadata["trained_at"],
            "calibration_method": metadata["calibration_method"],
        },
    }

    if args.output:
        ensure_output_directory(args.output.parent)
        with args.output.open("w", encoding="utf-8") as handle:
            json.dump(result, handle, indent=2 if args.pretty else None)
            if args.pretty:
                handle.write("\n")

    if not args.quiet:
        print(f"Risk probability: {probability:.4f}")
        print(
            f"BN posteriors: low={features[0]:.3f}, med={features[1]:.3f}, "
            f"high={features[2]:.3f}, crit={features[3]:.3f}"
        )

    return 0


def _handle_backtest_bn_lr(args: argparse.Namespace) -> int:
    import pandas as pd

    from core.bn_lr import backtest, load_model

    model_path = args.model
    if not model_path.exists():
        raise FileNotFoundError(f"Model not found: {model_path}")

    data_path = args.data
    if not data_path.exists():
        raise FileNotFoundError(f"Test data not found: {data_path}")

    model, metadata = load_model(model_path, verify_cpd_hash=not args.allow_skew)

    df = pd.read_csv(data_path)
    required_columns = [
        "bn_p_low",
        "bn_p_medium",
        "bn_p_high",
        "bn_p_critical",
        "label",
    ]
    missing = set(required_columns) - set(df.columns)
    if missing:
        raise ValueError(f"Test data missing required columns: {missing}")

    X_test = df[["bn_p_low", "bn_p_medium", "bn_p_high", "bn_p_critical"]].values
    y_test = df["label"].values

    thresholds = (
        [0.6, 0.85]
        if not args.thresholds
        else [float(t) for t in args.thresholds.split(",")]
    )

    metrics = backtest(model, X_test, y_test, thresholds=thresholds)

    if args.output:
        ensure_output_directory(args.output.parent)
        with args.output.open("w", encoding="utf-8") as handle:
            json.dump(metrics, handle, indent=2 if args.pretty else None)
            if args.pretty:
                handle.write("\n")

    if not args.quiet:
        print(f"Backtest results on {metrics['n_samples']} samples:")
        print(f"  Accuracy: {metrics['accuracy']:.4f}")
        print(f"  ROC-AUC: {metrics['roc_auc']:.4f}")
        print(f"  Positive samples: {metrics['n_positive']}")
        print(f"  Negative samples: {metrics['n_negative']}")
        print("  Threshold metrics:")
        for threshold, threshold_metrics in metrics["thresholds"].items():
            print(
                f"    {threshold}: precision={threshold_metrics['precision']:.4f}, "
                f"recall={threshold_metrics['recall']:.4f}"
            )

    return 0


<<<<<<< HEAD
def _handle_users(args):
    """Handle user management commands."""
    import json

    from core.user_db import UserDB
    from core.user_models import User, UserRole, UserStatus

    db = UserDB()

    if args.user_command == "list":
        users = db.list_users(limit=args.limit, offset=args.offset)
        if args.format == "json":
            print(json.dumps([u.to_dict() for u in users], indent=2))
        else:
            print(f"{'ID':<40} {'Email':<30} {'Role':<20} {'Status':<12}")
            print("-" * 110)
            for user in users:
                print(
                    f"{user.id:<40} {user.email:<30} {user.role.value:<20} {user.status.value:<12}"
                )

    elif args.user_command == "create":
        user = User(
            id="",
            email=args.email,
            password_hash=db.hash_password(args.password),
            first_name=args.first_name,
            last_name=args.last_name,
            role=UserRole(args.role),
            status=UserStatus.ACTIVE,
            department=args.department,
        )
        created = db.create_user(user)
        print(f"✅ Created user: {created.id}")
        print(json.dumps(created.to_dict(), indent=2))

    elif args.user_command == "get":
        user = db.get_user(args.id)
        if not user:
            print(f"❌ User not found: {args.id}")
            return 1
        print(json.dumps(user.to_dict(), indent=2))

    elif args.user_command == "update":
        user = db.get_user(args.id)
        if not user:
            print(f"❌ User not found: {args.id}")
            return 1

        if args.first_name:
            user.first_name = args.first_name
        if args.last_name:
            user.last_name = args.last_name
        if args.role:
            user.role = UserRole(args.role)
        if args.status:
            user.status = UserStatus(args.status)

        updated = db.update_user(user)
        print(f"✅ Updated user: {updated.id}")
        print(json.dumps(updated.to_dict(), indent=2))

    elif args.user_command == "delete":
        if not args.confirm:
            print("❌ Please use --confirm to delete")
            return 1
        if db.delete_user(args.id):
            print(f"✅ Deleted user: {args.id}")
        else:
            print(f"❌ Failed to delete user: {args.id}")
            return 1

    return 0


def _handle_teams(args):
    """Handle team management commands."""
    import json

    from core.user_db import UserDB
    from core.user_models import Team

    db = UserDB()

    if args.team_command == "list":
        teams = db.list_teams(limit=args.limit, offset=args.offset)
        if args.format == "json":
            print(json.dumps([t.to_dict() for t in teams], indent=2))
        else:
            print(f"{'ID':<40} {'Name':<30} {'Description':<50}")
            print("-" * 125)
            for team in teams:
                desc = (
                    team.description[:47] + "..."
                    if len(team.description) > 50
                    else team.description
                )
                print(f"{team.id:<40} {team.name:<30} {desc:<50}")

    elif args.team_command == "create":
        team = Team(id="", name=args.name, description=args.description)
        created = db.create_team(team)
        print(f"✅ Created team: {created.id}")
        print(json.dumps(created.to_dict(), indent=2))

    elif args.team_command == "get":
        team = db.get_team(args.id)
        if not team:
            print(f"❌ Team not found: {args.id}")
            return 1
        print(json.dumps(team.to_dict(), indent=2))

    elif args.team_command == "update":
        team = db.get_team(args.id)
        if not team:
            print(f"❌ Team not found: {args.id}")
            return 1

        if args.name:
            team.name = args.name
        if args.description:
            team.description = args.description

        updated = db.update_team(team)
        print(f"✅ Updated team: {updated.id}")
        print(json.dumps(updated.to_dict(), indent=2))

    elif args.team_command == "delete":
        if not args.confirm:
            print("❌ Please use --confirm to delete")
            return 1
        if db.delete_team(args.id):
            print(f"✅ Deleted team: {args.id}")
        else:
            print(f"❌ Failed to delete team: {args.id}")
            return 1

    elif args.team_command == "members":
        members = db.list_team_members(args.id)
        print(json.dumps(members, indent=2))

    elif args.team_command == "add-member":
        member = db.add_team_member(args.id, args.user_id, args.role)
        print(f"✅ Added user {args.user_id} to team {args.id}")
        print(json.dumps(member.to_dict(), indent=2))

    elif args.team_command == "remove-member":
        if db.remove_team_member(args.id, args.user_id):
            print(f"✅ Removed user {args.user_id} from team {args.id}")
        else:
            print("❌ Failed to remove user from team")
            return 1

    return 0


def _handle_policies(args):
    """Handle policy management commands."""
    import json

    from core.policy_db import PolicyDB
    from core.policy_models import Policy, PolicyStatus

    db = PolicyDB()

    if args.policy_command == "list":
        policies = db.list_policies(
            policy_type=args.type, limit=args.limit, offset=args.offset
        )
        if args.format == "json":
            print(json.dumps([p.to_dict() for p in policies], indent=2))
        else:
            print(f"{'ID':<40} {'Name':<30} {'Type':<15} {'Status':<12}")
            print("-" * 105)
            for policy in policies:
                print(
                    f"{policy.id:<40} {policy.name:<30} {policy.policy_type:<15} {policy.status.value:<12}"
                )

    elif args.policy_command == "create":
        policy = Policy(
            id="",
            name=args.name,
            description=args.description,
            policy_type=args.type,
            status=PolicyStatus(args.status),
            rules=json.loads(args.rules) if args.rules else {},
        )
        created = db.create_policy(policy)
        print(f"✅ Created policy: {created.id}")
        print(json.dumps(created.to_dict(), indent=2))

    elif args.policy_command == "get":
        policy = db.get_policy(args.id)
        if not policy:
            print(f"❌ Policy not found: {args.id}")
            return 1
        print(json.dumps(policy.to_dict(), indent=2))

    elif args.policy_command == "update":
        policy = db.get_policy(args.id)
        if not policy:
            print(f"❌ Policy not found: {args.id}")
            return 1

        if args.name:
            policy.name = args.name
        if args.description:
            policy.description = args.description
        if args.type:
            policy.policy_type = args.type
        if args.status:
            policy.status = PolicyStatus(args.status)

        updated = db.update_policy(policy)
        print(f"✅ Updated policy: {updated.id}")
        print(json.dumps(updated.to_dict(), indent=2))

    elif args.policy_command == "delete":
        if not args.confirm:
            print("❌ Please use --confirm to delete")
            return 1
        if db.delete_policy(args.id):
            print(f"✅ Deleted policy: {args.id}")
        else:
            print(f"❌ Failed to delete policy: {args.id}")
            return 1

    return 0


def _handle_inventory(args):
    """Handle inventory management commands."""
    import json

    from core.inventory_db import InventoryDB
    from core.inventory_models import (
        Application,
        ApplicationCriticality,
        ApplicationStatus,
    )

    db = InventoryDB()

    if args.inventory_command == "list":
        apps = db.list_applications(limit=args.limit, offset=args.offset)
        if args.format == "json":
            print(json.dumps([app.to_dict() for app in apps], indent=2))
        else:
            print(f"{'ID':<40} {'Name':<30} {'Criticality':<12} {'Status':<12}")
            print("-" * 100)
            for app in apps:
                print(
                    f"{app.id:<40} {app.name:<30} {app.criticality.value:<12} {app.status.value:<12}"
                )

    elif args.inventory_command == "create":
        app = Application(
            id="",
            name=args.name,
            description=args.description,
            criticality=ApplicationCriticality(args.criticality),
            status=ApplicationStatus.ACTIVE,
            environment=args.environment,
            owner_team=args.owner_team,
            repository_url=args.repo_url,
        )
        created = db.create_application(app)
        print(f"✅ Created application: {created.id}")
        print(json.dumps(created.to_dict(), indent=2))

    elif args.inventory_command == "get":
        app = db.get_application(args.id)
        if not app:
            print(f"❌ Application not found: {args.id}")
            return 1
        if args.format == "json":
            print(json.dumps(app.to_dict(), indent=2))
        else:
            print(f"ID: {app.id}")
            print(f"Name: {app.name}")
            print(f"Description: {app.description}")
            print(f"Criticality: {app.criticality.value}")
            print(f"Status: {app.status.value}")
            print(f"Environment: {app.environment}")

    elif args.inventory_command == "update":
        app = db.get_application(args.id)
        if not app:
            print(f"❌ Application not found: {args.id}")
            return 1

        if args.name:
            app.name = args.name
        if args.description:
            app.description = args.description
        if args.criticality:
            app.criticality = ApplicationCriticality(args.criticality)
        if args.status:
            app.status = ApplicationStatus(args.status)

        updated = db.update_application(app)
        print(f"✅ Updated application: {updated.id}")
        print(json.dumps(updated.to_dict(), indent=2))

    elif args.inventory_command == "delete":
        if not args.confirm:
            print("❌ Please use --confirm to delete")
            return 1
        if db.delete_application(args.id):
            print(f"✅ Deleted application: {args.id}")
        else:
            print(f"❌ Failed to delete application: {args.id}")
            return 1

    elif args.inventory_command == "search":
        results = db.search_inventory(args.query, limit=args.limit)
        print(json.dumps(results, indent=2))

    return 0


def _handle_analytics(args):
    """Handle analytics commands."""
    import json

    from core.analytics_db import AnalyticsDB
    from core.analytics_models import FindingSeverity, FindingStatus

    db = AnalyticsDB()

    if args.analytics_command == "dashboard":
        overview = db.get_dashboard_overview()
        print(json.dumps(overview, indent=2))

    elif args.analytics_command == "findings":
        findings = db.list_findings(
            severity=args.severity,
            status=args.status,
=======
def _handle_pentagi(args):
    """Handle Pentagi pen testing commands."""
    import json

    from core.pentagi_db import PentagiDB
    from core.pentagi_models import ExploitabilityLevel, PenTestPriority, PenTestStatus

    db = PentagiDB()

    if args.pentagi_command == "list-requests":
        requests = db.list_requests(
            finding_id=args.finding_id,
            status=PenTestStatus(args.status) if args.status else None,
>>>>>>> 0d5eff84
            limit=args.limit,
            offset=args.offset,
        )
        if args.format == "json":
<<<<<<< HEAD
            print(json.dumps([f.to_dict() for f in findings], indent=2))
        else:
            print(f"{'ID':<40} {'Severity':<12} {'Status':<15} {'Title':<50}")
            print("-" * 120)
            for finding in findings:
                print(
                    f"{finding.id:<40} {finding.severity.value:<12} {finding.status.value:<15} {finding.title[:47]:<50}"
                )

    elif args.analytics_command == "decisions":
        decisions = db.list_decisions(
            finding_id=args.finding_id, limit=args.limit, offset=args.offset
        )
        if args.format == "json":
            print(json.dumps([d.to_dict() for d in decisions], indent=2))
        else:
            print(f"{'ID':<40} {'Outcome':<12} {'Confidence':<12} {'Finding ID':<40}")
            print("-" * 110)
            for decision in decisions:
                print(
                    f"{decision.id:<40} {decision.outcome.value:<12} {decision.confidence:<12.2f} {decision.finding_id:<40}"
                )

    elif args.analytics_command == "top-risks":
        risks = db.get_top_risks(limit=args.limit)
        print(json.dumps(risks, indent=2))

    elif args.analytics_command == "mttr":
        mttr_hours = db.calculate_mttr()
        if mttr_hours is None:
            print("No resolved findings available for MTTR calculation")
        else:
            print(
                f"Mean Time to Remediation: {mttr_hours:.2f} hours ({mttr_hours/24:.2f} days)"
            )

    elif args.analytics_command == "roi":
        findings = db.list_findings(limit=10000)
        total_findings = len(findings)
        critical_blocked = sum(
            1
            for f in findings
            if f.severity == FindingSeverity.CRITICAL
            and f.status == FindingStatus.RESOLVED
        )

        avg_breach_cost = 4_240_000
        critical_breach_probability = 0.15
        prevented_cost = (
            critical_blocked * avg_breach_cost * critical_breach_probability
        )

        roi_data = {
            "total_findings": total_findings,
            "critical_blocked": critical_blocked,
            "estimated_prevented_cost": round(prevented_cost, 2),
            "currency": "USD",
        }
        print(json.dumps(roi_data, indent=2))

    elif args.analytics_command == "export":
        if args.data_type == "findings":
            findings = db.list_findings(limit=10000)
            data = [f.to_dict() for f in findings]
        elif args.data_type == "decisions":
            decisions = db.list_decisions(limit=10000)
            data = [d.to_dict() for d in decisions]
        else:
            print(f"❌ Unsupported data type: {args.data_type}")
            return 1

        print(json.dumps(data, indent=2))

    return 0


def _handle_integrations(args):
    """Handle integration management commands."""
    import json

    from core.integration_db import IntegrationDB
    from core.integration_models import Integration, IntegrationStatus, IntegrationType

    db = IntegrationDB()

    if args.integration_command == "list":
        integrations = db.list_integrations(
            integration_type=args.type, limit=args.limit, offset=args.offset
        )
        if args.format == "json":
            print(json.dumps([i.to_dict() for i in integrations], indent=2))
        else:
            print(f"{'ID':<40} {'Name':<30} {'Type':<15} {'Status':<12}")
            print("-" * 100)
            for integration in integrations:
                print(
                    f"{integration.id:<40} {integration.name:<30} {integration.integration_type.value:<15} {integration.status.value:<12}"
                )

    elif args.integration_command == "create":
        integration = Integration(
            id="",
            name=args.name,
            integration_type=IntegrationType(args.type),
            status=IntegrationStatus.ACTIVE,
            config={},
        )
        created = db.create_integration(integration)
        print(f"✅ Created integration: {created.id}")
        print(json.dumps(created.to_dict(), indent=2))

    elif args.integration_command == "get":
        integration = db.get_integration(args.id)
        if not integration:
            print(f"❌ Integration not found: {args.id}")
            return 1
        print(
            json.dumps(integration.to_dict(include_secrets=args.show_secrets), indent=2)
        )

    elif args.integration_command == "update":
        integration = db.get_integration(args.id)
        if not integration:
            print(f"❌ Integration not found: {args.id}")
            return 1

        if args.name:
            integration.name = args.name
        if args.status:
            integration.status = IntegrationStatus(args.status)

        updated = db.update_integration(integration)
        print(f"✅ Updated integration: {updated.id}")
        print(json.dumps(updated.to_dict(), indent=2))

    elif args.integration_command == "delete":
        if not args.confirm:
            print("❌ Please use --confirm to delete")
            return 1
        if db.delete_integration(args.id):
            print(f"✅ Deleted integration: {args.id}")
        else:
            print(f"❌ Failed to delete integration: {args.id}")
            return 1

    elif args.integration_command == "test":
        integration = db.get_integration(args.id)
        if not integration:
            print(f"❌ Integration not found: {args.id}")
            return 1
        print(
            f"Testing integration: {integration.name} ({integration.integration_type.value})"
        )
        print("✅ Test functionality not yet implemented in CLI")

    return 0


def _handle_reports(args):
    """Handle report management commands."""
    import json

    from core.report_db import ReportDB
    from core.report_models import Report, ReportFormat, ReportStatus, ReportType

    db = ReportDB()

    if args.report_command == "list":
        reports = db.list_reports(
            report_type=args.type, limit=args.limit, offset=args.offset
        )
        if args.format == "json":
            print(json.dumps([r.to_dict() for r in reports], indent=2))
        else:
            print(f"{'ID':<40} {'Name':<30} {'Type':<20} {'Status':<12}")
            print("-" * 110)
            for report in reports:
                print(
                    f"{report.id:<40} {report.name:<30} {report.report_type.value:<20} {report.status.value:<12}"
                )

    elif args.report_command == "generate":
        report = Report(
            id="",
            name=args.name,
            report_type=ReportType(args.type),
            format=ReportFormat(args.output_format),
            status=ReportStatus.PENDING,
            parameters={},
        )
        created = db.create_report(report)
        print(f"✅ Report generation started: {created.id}")
        print(json.dumps(created.to_dict(), indent=2))

    elif args.report_command == "get":
        report = db.get_report(args.id)
        if not report:
            print(f"❌ Report not found: {args.id}")
            return 1
        print(json.dumps(report.to_dict(), indent=2))

    return 0


def _handle_audit(args):
    """Handle audit log commands."""
    import json

    from core.audit_db import AuditDB

    db = AuditDB()

    if args.audit_command == "logs":
        logs = db.list_audit_logs(
            event_type=args.event_type,
            user_id=args.user_id,
=======
            print(json.dumps([r.to_dict() for r in requests], indent=2))
        else:
            print(f"{'ID':<40} {'Finding ID':<40} {'Status':<12} {'Priority':<10}")
            print("-" * 110)
            for req in requests:
                print(
                    f"{req.id:<40} {req.finding_id:<40} {req.status.value:<12} {req.priority.value:<10}"
                )

    elif args.pentagi_command == "create-request":
        from core.pentagi_models import PenTestRequest

        request = PenTestRequest(
            id="",
            finding_id=args.finding_id,
            target_url=args.target_url,
            vulnerability_type=args.vuln_type,
            test_case=args.test_case,
            priority=PenTestPriority(args.priority),
        )
        created = db.create_request(request)
        print(f"✅ Created pen test request: {created.id}")
        print(json.dumps(created.to_dict(), indent=2))

    elif args.pentagi_command == "get-request":
        request = db.get_request(args.id)
        if not request:
            print(f"❌ Pen test request not found: {args.id}")
            return 1
        print(json.dumps(request.to_dict(), indent=2))

    elif args.pentagi_command == "list-results":
        results = db.list_results(
            finding_id=args.finding_id,
            exploitability=(
                ExploitabilityLevel(args.exploitability)
                if args.exploitability
                else None
            ),
>>>>>>> 0d5eff84
            limit=args.limit,
            offset=args.offset,
        )
        if args.format == "json":
<<<<<<< HEAD
            print(json.dumps([log.to_dict() for log in logs], indent=2))
        else:
            print(
                f"{'Timestamp':<25} {'Event Type':<25} {'User ID':<40} {'Action':<30}"
            )
            print("-" * 130)
            for log in logs:
                print(
                    f"{log.timestamp.isoformat():<25} {log.event_type.value:<25} {log.user_id or 'N/A':<40} {log.action:<30}"
                )

    elif args.audit_command == "frameworks":
        frameworks = db.list_frameworks(limit=args.limit, offset=args.offset)
        if args.format == "json":
            print(json.dumps([f.to_dict() for f in frameworks], indent=2))
        else:
            print(f"{'ID':<40} {'Name':<30} {'Version':<15}")
            print("-" * 90)
            for framework in frameworks:
                print(
                    f"{framework.id:<40} {framework.name:<30} {framework.version:<15}"
                )

    elif args.audit_command == "controls":
        controls = db.list_controls(
            framework_id=args.framework_id, limit=args.limit, offset=args.offset
        )
        if args.format == "json":
            print(json.dumps([c.to_dict() for c in controls], indent=2))
        else:
            print(f"{'Control ID':<20} {'Name':<40} {'Category':<20}")
            print("-" * 85)
            for control in controls:
                print(
                    f"{control.control_id:<20} {control.name:<40} {control.category:<20}"
                )

    return 0


def _handle_workflows(args):
    """Handle workflow management commands."""
    import json

    from core.workflow_db import WorkflowDB
    from core.workflow_models import Workflow, WorkflowExecution, WorkflowStatus

    db = WorkflowDB()

    if args.workflow_command == "list":
        workflows = db.list_workflows(limit=args.limit, offset=args.offset)
        if args.format == "json":
            print(json.dumps([w.to_dict() for w in workflows], indent=2))
        else:
            print(f"{'ID':<40} {'Name':<30} {'Enabled':<10}")
            print("-" * 85)
            for workflow in workflows:
                print(
                    f"{workflow.id:<40} {workflow.name:<30} {'Yes' if workflow.enabled else 'No':<10}"
                )

    elif args.workflow_command == "create":
        workflow = Workflow(
            id="",
            name=args.name,
            description=args.description,
            steps=[],
            triggers={},
            enabled=True,
        )
        created = db.create_workflow(workflow)
        print(f"✅ Created workflow: {created.id}")
        print(json.dumps(created.to_dict(), indent=2))

    elif args.workflow_command == "get":
        workflow = db.get_workflow(args.id)
        if not workflow:
            print(f"❌ Workflow not found: {args.id}")
            return 1
        print(json.dumps(workflow.to_dict(), indent=2))

    elif args.workflow_command == "execute":
        workflow = db.get_workflow(args.id)
        if not workflow:
            print(f"❌ Workflow not found: {args.id}")
            return 1

        execution = WorkflowExecution(
            id="",
            workflow_id=args.id,
            status=WorkflowStatus.COMPLETED,
            input_data={},
            output_data={"result": "success"},
        )
        created_execution = db.create_execution(execution)
        print(f"✅ Workflow executed: {created_execution.id}")
        print(json.dumps(created_execution.to_dict(), indent=2))

    elif args.workflow_command == "history":
        executions = db.list_executions(
            workflow_id=args.id, limit=args.limit, offset=args.offset
        )
        if args.format == "json":
            print(json.dumps([e.to_dict() for e in executions], indent=2))
        else:
            print(f"{'Execution ID':<40} {'Status':<15} {'Started At':<25}")
            print("-" * 85)
            for execution in executions:
                print(
                    f"{execution.id:<40} {execution.status.value:<15} {execution.started_at.isoformat():<25}"
                )


def _handle_auth(args):
    """Handle SSO/SAML configuration commands."""
    import json

    from core.auth_db import AuthDB
    from core.auth_models import AuthProvider, SSOConfig, SSOStatus

    db = AuthDB()

    if args.auth_command == "list-sso":
        configs = db.list_sso_configs(limit=args.limit, offset=args.offset)
        if args.format == "json":
            print(json.dumps([c.to_dict() for c in configs], indent=2))
        else:
            print(f"{'ID':<40} {'Name':<30} {'Provider':<15} {'Status':<12}")
            print("-" * 100)
            for config in configs:
                print(
                    f"{config.id:<40} {config.name:<30} {config.provider.value:<15} {config.status.value:<12}"
                )

    elif args.auth_command == "create-sso":
        config = SSOConfig(
            id="",
            name=args.name,
            provider=AuthProvider(args.provider),
            status=SSOStatus(args.status) if args.status else SSOStatus.PENDING,
            entity_id=args.entity_id,
            sso_url=args.sso_url,
            certificate=args.certificate,
        )
        created = db.create_sso_config(config)
        print(f"✅ Created SSO config: {created.id}")
        print(json.dumps(created.to_dict(), indent=2))

    elif args.auth_command == "get-sso":
        config = db.get_sso_config(args.id)
        if not config:
            print(f"❌ SSO config not found: {args.id}")
            return 1
        print(json.dumps(config.to_dict(), indent=2))

    elif args.auth_command == "delete-sso":
        if not args.confirm:
            print("❌ Please use --confirm to delete")
            return 1
        if db.delete_sso_config(args.id):
            print(f"✅ Deleted SSO config: {args.id}")
        else:
            print(f"❌ Failed to delete SSO config: {args.id}")
            return 1

    return 0


def _handle_secrets(args):
    """Handle secrets detection commands."""
    import json
    from datetime import datetime

    from core.secrets_db import SecretsDB
    from core.secrets_models import SecretStatus

    db = SecretsDB()

    if args.secrets_command == "list":
        findings = db.list_findings(
            repository=args.repository, limit=args.limit, offset=args.offset
        )
        if args.format == "json":
            print(json.dumps([f.to_dict() for f in findings], indent=2))
        else:
            print(f"{'ID':<40} {'Type':<20} {'Repository':<30} {'Status':<12}")
            print("-" * 110)
            for finding in findings:
                print(
                    f"{finding.id:<40} {finding.secret_type.value:<20} {finding.repository:<30} {finding.status.value:<12}"
                )

    elif args.secrets_command == "scan":
        print(f"🔍 Scanning repository: {args.repository} (branch: {args.branch})")
        print("✅ Scan initiated")
        return 0

    elif args.secrets_command == "resolve":
        finding = db.get_finding(args.id)
        if not finding:
            print(f"❌ Secret finding not found: {args.id}")
            return 1
        finding.status = SecretStatus.RESOLVED
        finding.resolved_at = datetime.utcnow()
        db.update_finding(finding)
        print(f"✅ Resolved secret finding: {args.id}")

    return 0


def _handle_iac(args):
    """Handle IaC scanning commands."""
    import json
    from datetime import datetime

    from core.iac_db import IaCDB
    from core.iac_models import IaCFindingStatus

    db = IaCDB()

    if args.iac_command == "list":
        findings = db.list_findings(
            provider=args.provider, limit=args.limit, offset=args.offset
        )
        if args.format == "json":
            print(json.dumps([f.to_dict() for f in findings], indent=2))
        else:
            print(f"{'ID':<40} {'Provider':<15} {'Severity':<10} {'Status':<12}")
            print("-" * 85)
            for finding in findings:
                print(
                    f"{finding.id:<40} {finding.provider.value:<15} {finding.severity:<10} {finding.status.value:<12}"
                )

    elif args.iac_command == "scan":
        print(f"🔍 Scanning IaC: {args.file_path} (provider: {args.provider})")
        print("✅ Scan initiated")
        return 0

    elif args.iac_command == "resolve":
        finding = db.get_finding(args.id)
        if not finding:
            print(f"❌ IaC finding not found: {args.id}")
            return 1
        finding.status = IaCFindingStatus.RESOLVED
        finding.resolved_at = datetime.utcnow()
        db.update_finding(finding)
        print(f"✅ Resolved IaC finding: {args.id}")

=======
            print(json.dumps([r.to_dict() for r in results], indent=2))
        else:
            print(
                f"{'ID':<40} {'Finding ID':<40} {'Exploitability':<25} {'Success':<8}"
            )
            print("-" * 120)
            for result in results:
                print(
                    f"{result.id:<40} {result.finding_id:<40} {result.exploitability.value:<25} {'Yes' if result.exploit_successful else 'No':<8}"
                )

    elif args.pentagi_command == "list-configs":
        configs = db.list_configs(limit=args.limit, offset=args.offset)
        if args.format == "json":
            print(json.dumps([c.to_dict() for c in configs], indent=2))
        else:
            print(f"{'ID':<40} {'Name':<30} {'Enabled':<10}")
            print("-" * 85)
            for config in configs:
                print(
                    f"{config.id:<40} {config.name:<30} {'Yes' if config.enabled else 'No':<10}"
                )

    elif args.pentagi_command == "create-config":
        from core.pentagi_models import PenTestConfig

        config = PenTestConfig(
            id="",
            name=args.name,
            pentagi_url=args.url,
            api_key=args.api_key,
            enabled=not args.disabled,
        )
        created = db.create_config(config)
        print(f"✅ Created Pentagi config: {created.id}")
        print(json.dumps(created.to_dict(), indent=2))

>>>>>>> 0d5eff84
    return 0

    return 0


def build_parser() -> argparse.ArgumentParser:
    parser = argparse.ArgumentParser(description="FixOps local orchestration helpers")
    subparsers = parser.add_subparsers(dest="command")

    stage_parser = subparsers.add_parser(
        "stage-run",
        help="Normalise a single stage input and materialise canonical outputs",
    )
    stage_parser.add_argument(
        "--stage",
        required=True,
        choices=[
            "requirements",
            "design",
            "build",
            "test",
            "deploy",
            "operate",
            "decision",
        ],
        help="Stage to execute",
    )
    stage_parser.add_argument(
        "--input",
        type=Path,
        help="Path to the stage input artefact",
    )
    stage_parser.add_argument(
        "--app",
        help="Application identifier",
    )
    stage_parser.add_argument(
        "--output",
        type=Path,
        help="Optional path to copy the canonical output to",
    )
    stage_parser.add_argument(
        "--mode",
        choices=["demo", "enterprise"],
        default="demo",
        help="Optional hint influencing local processing (reserved)",
    )
    stage_parser.add_argument(
        "--sign",
        action="store_true",
        help="Sign canonical outputs when signing keys are configured",
    )
    stage_parser.add_argument(
        "--verify",
        action="store_true",
        help="Verify signatures after writing canonical outputs",
    )
    stage_parser.add_argument(
        "--verbose",
        action="store_true",
        help="Print verbose stage processing information",
    )
    stage_parser.set_defaults(func=_handle_stage_run)

    run_parser = subparsers.add_parser(
        "run", help="Execute the FixOps pipeline locally"
    )
    _configure_pipeline_parser(
        run_parser, include_quiet=True, include_overlay_flag=True
    )
    run_parser.set_defaults(func=_handle_run)

    ingest_parser = subparsers.add_parser(
        "ingest", help="Normalise artefacts and print the pipeline response"
    )
    _configure_pipeline_parser(
        ingest_parser, include_quiet=False, include_overlay_flag=True
    )
    ingest_parser.set_defaults(func=_handle_ingest)

    decision_parser = subparsers.add_parser(
        "make-decision",
        help="Execute the pipeline and use the decision as the exit code",
    )
    _configure_pipeline_parser(
        decision_parser, include_quiet=False, include_overlay_flag=True
    )
    decision_parser.set_defaults(func=_handle_make_decision)

    analyze_parser = subparsers.add_parser(
        "analyze",
        help="Analyze security findings and output verdict",
    )
    analyze_parser.add_argument(
        "--overlay",
        type=Path,
        default=None,
        help="Path to an overlay file (defaults to repository overlay)",
    )
    analyze_parser.add_argument(
        "--design", type=Path, help="Path to design CSV artefact"
    )
    analyze_parser.add_argument("--sbom", type=Path, help="Path to SBOM JSON artefact")
    analyze_parser.add_argument(
        "--sarif", type=Path, help="Path to SARIF JSON artefact"
    )
    analyze_parser.add_argument(
        "--sast",
        type=Path,
        dest="sarif",
        help="Path to SAST/SARIF JSON artefact (alias for --sarif)",
    )
    analyze_parser.add_argument(
        "--cve", type=Path, help="Path to CVE/KEV JSON artefact"
    )
    analyze_parser.add_argument(
        "--vex",
        type=Path,
        help="Optional path to a CycloneDX VEX document used for noise reduction",
    )
    analyze_parser.add_argument(
        "--cnapp",
        type=Path,
        help="Optional path to CNAPP findings JSON for threat-path enrichment",
    )
    analyze_parser.add_argument(
        "--context",
        type=Path,
        help="Optional FixOps.yaml, OTM.json, or SSVC YAML business context artefact",
    )
    analyze_parser.add_argument(
        "--output", type=Path, help="Location to write the pipeline result JSON"
    )
    analyze_parser.add_argument(
        "--pretty",
        action="store_true",
        help="Pretty-print JSON output when saving to disk",
    )
    analyze_parser.add_argument(
        "--include-overlay",
        action="store_true",
        help="Attach the sanitised overlay to the result payload",
    )
    analyze_parser.add_argument(
        "--disable",
        dest="disable_modules",
        action="append",
        default=[],
        metavar="MODULE",
        help="Disable a module for this run (e.g. exploit_signals)",
    )
    analyze_parser.add_argument(
        "--enable",
        dest="enable_modules",
        action="append",
        default=[],
        metavar="MODULE",
        help="Force-enable a module for this run",
    )
    analyze_parser.add_argument(
        "--env",
        action="append",
        default=[],
        metavar="KEY=VALUE",
        help="Set environment variables before loading the overlay",
    )
    analyze_parser.add_argument(
        "--offline",
        action="store_true",
        help="Disable exploit feed auto-refresh to avoid network calls",
    )
    analyze_parser.add_argument(
        "--evidence-dir",
        type=Path,
        help="Directory to copy the generated evidence bundle into",
    )
    analyze_parser.add_argument(
        "--format",
        choices=["json", "text"],
        default="json",
        help="Output format (default: json)",
    )
    analyze_parser.set_defaults(func=_handle_analyze)

    health_parser = subparsers.add_parser(
        "health", help="Check integration readiness for local runs"
    )
    health_parser.add_argument(
        "--overlay", type=Path, default=None, help="Path to an overlay file"
    )
    health_parser.add_argument(
        "--pretty", action="store_true", help="Pretty-print JSON output"
    )
    health_parser.set_defaults(func=_handle_health)

    evidence_parser = subparsers.add_parser(
        "get-evidence", help="Copy the evidence bundle referenced in a pipeline result"
    )
    evidence_parser.add_argument(
        "--result", type=Path, required=True, help="Path to a pipeline result JSON file"
    )
    evidence_parser.add_argument(
        "--destination",
        type=Path,
        help="Directory to copy the bundle into (defaults to CWD)",
    )
    evidence_parser.add_argument(
        "--pretty", action="store_true", help="Pretty-print JSON output"
    )
    evidence_parser.set_defaults(func=_handle_get_evidence)

    overlay_parser = subparsers.add_parser(
        "show-overlay", help="Print the sanitised overlay configuration"
    )
    overlay_parser.add_argument(
        "--overlay", type=Path, default=None, help="Path to an overlay file"
    )
    overlay_parser.add_argument(
        "--env",
        action="append",
        default=[],
        metavar="KEY=VALUE",
        help="Set environment variables before loading the overlay",
    )
    overlay_parser.add_argument(
        "--pretty", action="store_true", help="Pretty-print the overlay JSON"
    )
    overlay_parser.set_defaults(func=_handle_show_overlay)

    train_parser = subparsers.add_parser(
        "train-forecast",
        help="Calibrate the probabilistic severity forecast engine using incident history",
    )
    train_parser.add_argument(
        "--incidents",
        type=Path,
        required=True,
        help="Path to a JSON file containing historical incident records",
    )
    train_parser.add_argument(
        "--config",
        type=Path,
        help="Optional JSON file providing the base forecast configuration",
    )
    train_parser.add_argument(
        "--output",
        type=Path,
        help="File to write the calibrated priors and transitions to",
    )
    train_parser.add_argument(
        "--pretty",
        action="store_true",
        help="Pretty-print JSON output when saving calibration results",
    )
    train_parser.add_argument(
        "--enforce-validation",
        action="store_true",
        help="Fail the calibration if the transition matrix does not validate",
    )
    train_parser.add_argument(
        "--quiet",
        action="store_true",
        help="Suppress the calibration summary",
    )
    train_parser.set_defaults(func=_handle_train_forecast)

    demo_parser = subparsers.add_parser(
        "demo",
        help="Run the FixOps pipeline with bundled demo or enterprise fixtures",
    )
    demo_parser.add_argument(
        "--mode",
        choices=["demo", "enterprise"],
        default="demo",
        help="Overlay profile to apply when running the bundled fixtures",
    )
    demo_parser.add_argument(
        "--output",
        type=Path,
        help="Optional path to write the pipeline response JSON",
    )
    demo_parser.add_argument(
        "--pretty",
        action="store_true",
        help="Pretty-print JSON output when saving to disk",
    )
    demo_parser.add_argument(
        "--quiet",
        action="store_true",
        help="Suppress the demo summary",
    )
    demo_parser.set_defaults(func=_handle_demo)

    train_bn_lr_parser = subparsers.add_parser(
        "train-bn-lr",
        help="Train BN-LR hybrid model using Bayesian Network posteriors and Logistic Regression",
    )
    train_bn_lr_parser.add_argument(
        "--data",
        type=Path,
        required=True,
        help="Path to CSV file with training data (columns: bn_p_low, bn_p_medium, bn_p_high, bn_p_critical, label)",
    )
    train_bn_lr_parser.add_argument(
        "--output",
        type=Path,
        required=True,
        help="Directory to save trained model artifacts",
    )
    train_bn_lr_parser.add_argument(
        "--quiet",
        action="store_true",
        help="Suppress training summary",
    )
    train_bn_lr_parser.set_defaults(func=_handle_train_bn_lr)

    predict_bn_lr_parser = subparsers.add_parser(
        "predict-bn-lr",
        help="Predict exploitation risk using trained BN-LR model",
    )
    predict_bn_lr_parser.add_argument(
        "--model",
        type=Path,
        required=True,
        help="Path to trained model directory",
    )
    predict_bn_lr_parser.add_argument(
        "--context",
        type=Path,
        required=True,
        help="Path to JSON file with context (exploitation, exposure, utility, etc.)",
    )
    predict_bn_lr_parser.add_argument(
        "--output",
        type=Path,
        help="Optional path to write prediction result JSON",
    )
    predict_bn_lr_parser.add_argument(
        "--pretty",
        action="store_true",
        help="Pretty-print JSON output",
    )
    predict_bn_lr_parser.add_argument(
        "--allow-skew",
        action="store_true",
        help="Allow BN CPD hash mismatch (skip training/serving skew check)",
    )
    predict_bn_lr_parser.add_argument(
        "--quiet",
        action="store_true",
        help="Suppress prediction output",
    )
    predict_bn_lr_parser.set_defaults(func=_handle_predict_bn_lr)

    backtest_bn_lr_parser = subparsers.add_parser(
        "backtest-bn-lr",
        help="Backtest trained BN-LR model on labeled test data",
    )
    backtest_bn_lr_parser.add_argument(
        "--model",
        type=Path,
        required=True,
        help="Path to trained model directory",
    )
    backtest_bn_lr_parser.add_argument(
        "--data",
        type=Path,
        required=True,
        help="Path to CSV file with test data (same format as training data)",
    )
    backtest_bn_lr_parser.add_argument(
        "--output",
        type=Path,
        help="Optional path to write backtest metrics JSON",
    )
    backtest_bn_lr_parser.add_argument(
        "--pretty",
        action="store_true",
        help="Pretty-print JSON output",
    )
    backtest_bn_lr_parser.add_argument(
        "--thresholds",
        type=str,
        help="Comma-separated decision thresholds to evaluate (default: 0.6,0.85)",
    )
    backtest_bn_lr_parser.add_argument(
        "--allow-skew",
        action="store_true",
        help="Allow BN CPD hash mismatch (skip training/serving skew check)",
    )
    backtest_bn_lr_parser.add_argument(
        "--quiet",
        action="store_true",
        help="Suppress backtest summary",
    )
    backtest_bn_lr_parser.set_defaults(func=_handle_backtest_bn_lr)

<<<<<<< HEAD
    inventory_parser = subparsers.add_parser(
        "inventory", help="Manage application and service inventory"
    )
    inventory_subparsers = inventory_parser.add_subparsers(dest="inventory_command")

    list_apps = inventory_subparsers.add_parser("list", help="List applications")
    list_apps.add_argument("--limit", type=int, default=100, help="Results per page")
    list_apps.add_argument("--offset", type=int, default=0, help="Pagination offset")
    list_apps.add_argument("--format", choices=["table", "json"], default="table")

    create_app = inventory_subparsers.add_parser("create", help="Create application")
    create_app.add_argument("--name", required=True, help="Application name")
    create_app.add_argument("--description", required=True, help="Description")
    create_app.add_argument(
        "--criticality", required=True, choices=["critical", "high", "medium", "low"]
    )
    create_app.add_argument("--environment", default="production")
    create_app.add_argument("--owner-team", help="Owning team")
    create_app.add_argument("--repo-url", help="Repository URL")

    get_app = inventory_subparsers.add_parser("get", help="Get application details")
    get_app.add_argument("id", help="Application ID")
    get_app.add_argument("--format", choices=["table", "json"], default="json")

    update_app = inventory_subparsers.add_parser("update", help="Update application")
    update_app.add_argument("id", help="Application ID")
    update_app.add_argument("--name", help="Application name")
    update_app.add_argument("--description", help="Description")
    update_app.add_argument(
        "--criticality", choices=["critical", "high", "medium", "low"]
    )
    update_app.add_argument("--status", choices=["active", "deprecated", "archived"])

    delete_app = inventory_subparsers.add_parser("delete", help="Delete application")
    delete_app.add_argument("id", help="Application ID")
    delete_app.add_argument("--confirm", action="store_true", help="Confirm deletion")

    search_inv = inventory_subparsers.add_parser("search", help="Search inventory")
    search_inv.add_argument("query", help="Search query")
    search_inv.add_argument("--limit", type=int, default=100)

    inventory_parser.set_defaults(func=_handle_inventory)

    users_parser = subparsers.add_parser(
        "users", help="Manage users and authentication"
    )
    users_subparsers = users_parser.add_subparsers(dest="user_command")

    list_users = users_subparsers.add_parser("list", help="List users")
    list_users.add_argument("--limit", type=int, default=100)
    list_users.add_argument("--offset", type=int, default=0)
    list_users.add_argument("--format", choices=["table", "json"], default="table")

    create_user = users_subparsers.add_parser("create", help="Create user")
    create_user.add_argument("--email", required=True)
    create_user.add_argument("--password", required=True)
    create_user.add_argument("--first-name", required=True)
    create_user.add_argument("--last-name", required=True)
    create_user.add_argument(
        "--role",
        required=True,
        choices=["admin", "security_analyst", "developer", "viewer"],
    )
    create_user.add_argument("--department")

    get_user = users_subparsers.add_parser("get", help="Get user details")
    get_user.add_argument("id", help="User ID")

    update_user = users_subparsers.add_parser("update", help="Update user")
    update_user.add_argument("id", help="User ID")
    update_user.add_argument("--first-name")
    update_user.add_argument("--last-name")
    update_user.add_argument(
        "--role", choices=["admin", "security_analyst", "developer", "viewer"]
    )
    update_user.add_argument("--status", choices=["active", "inactive", "suspended"])

    delete_user = users_subparsers.add_parser("delete", help="Delete user")
    delete_user.add_argument("id", help="User ID")
    delete_user.add_argument("--confirm", action="store_true")

    users_parser.set_defaults(func=_handle_users)

    teams_parser = subparsers.add_parser("teams", help="Manage teams")
    teams_subparsers = teams_parser.add_subparsers(dest="team_command")

    list_teams = teams_subparsers.add_parser("list", help="List teams")
    list_teams.add_argument("--limit", type=int, default=100)
    list_teams.add_argument("--offset", type=int, default=0)
    list_teams.add_argument("--format", choices=["table", "json"], default="table")

    create_team = teams_subparsers.add_parser("create", help="Create team")
    create_team.add_argument("--name", required=True)
    create_team.add_argument("--description", required=True)

    get_team = teams_subparsers.add_parser("get", help="Get team details")
    get_team.add_argument("id", help="Team ID")

    update_team = teams_subparsers.add_parser("update", help="Update team")
    update_team.add_argument("id", help="Team ID")
    update_team.add_argument("--name")
    update_team.add_argument("--description")

    delete_team = teams_subparsers.add_parser("delete", help="Delete team")
    delete_team.add_argument("id", help="Team ID")
    delete_team.add_argument("--confirm", action="store_true")

    members_team = teams_subparsers.add_parser("members", help="List team members")
    members_team.add_argument("id", help="Team ID")

    add_member = teams_subparsers.add_parser("add-member", help="Add user to team")
    add_member.add_argument("id", help="Team ID")
    add_member.add_argument("--user-id", required=True)
    add_member.add_argument("--role", default="member")

    remove_member = teams_subparsers.add_parser(
        "remove-member", help="Remove user from team"
    )
    remove_member.add_argument("id", help="Team ID")
    remove_member.add_argument("--user-id", required=True)

    teams_parser.set_defaults(func=_handle_teams)

    policies_parser = subparsers.add_parser("policies", help="Manage security policies")
    policies_subparsers = policies_parser.add_subparsers(dest="policy_command")

    list_policies = policies_subparsers.add_parser("list", help="List policies")
    list_policies.add_argument("--type", help="Filter by policy type")
    list_policies.add_argument("--limit", type=int, default=100)
    list_policies.add_argument("--offset", type=int, default=0)
    list_policies.add_argument("--format", choices=["table", "json"], default="table")

    create_policy = policies_subparsers.add_parser("create", help="Create policy")
    create_policy.add_argument("--name", required=True)
    create_policy.add_argument("--description", required=True)
    create_policy.add_argument(
        "--type", required=True, help="Policy type (guardrail, compliance, custom)"
    )
    create_policy.add_argument(
        "--status", default="draft", choices=["active", "draft", "archived"]
    )
    create_policy.add_argument("--rules", help="JSON string of policy rules")

    get_policy = policies_subparsers.add_parser("get", help="Get policy details")
    get_policy.add_argument("id", help="Policy ID")

    update_policy = policies_subparsers.add_parser("update", help="Update policy")
    update_policy.add_argument("id", help="Policy ID")
    update_policy.add_argument("--name")
    update_policy.add_argument("--description")
    update_policy.add_argument("--type")
    update_policy.add_argument("--status", choices=["active", "draft", "archived"])

    delete_policy = policies_subparsers.add_parser("delete", help="Delete policy")
    delete_policy.add_argument("id", help="Policy ID")
    delete_policy.add_argument("--confirm", action="store_true")

    policies_parser.set_defaults(func=_handle_policies)

    analytics_parser = subparsers.add_parser(
        "analytics", help="Analytics and dashboard queries"
    )
    analytics_subparsers = analytics_parser.add_subparsers(dest="analytics_command")

    analytics_subparsers.add_parser("dashboard", help="Get dashboard overview")

    findings_cmd = analytics_subparsers.add_parser("findings", help="Query findings")
    findings_cmd.add_argument(
        "--severity", choices=["critical", "high", "medium", "low", "info"]
    )
    findings_cmd.add_argument(
        "--status",
        choices=["open", "in_progress", "resolved", "false_positive", "accepted_risk"],
    )
    findings_cmd.add_argument("--limit", type=int, default=100)
    findings_cmd.add_argument("--offset", type=int, default=0)
    findings_cmd.add_argument("--format", choices=["table", "json"], default="table")

    decisions_cmd = analytics_subparsers.add_parser(
        "decisions", help="Query decision history"
    )
    decisions_cmd.add_argument("--finding-id", help="Filter by finding ID")
    decisions_cmd.add_argument("--limit", type=int, default=100)
    decisions_cmd.add_argument("--offset", type=int, default=0)
    decisions_cmd.add_argument("--format", choices=["table", "json"], default="table")

    top_risks_cmd = analytics_subparsers.add_parser(
        "top-risks", help="Get top security risks"
    )
    top_risks_cmd.add_argument("--limit", type=int, default=10)

    analytics_subparsers.add_parser("mttr", help="Get mean time to remediation")

    analytics_subparsers.add_parser("roi", help="Get ROI calculations")

    export_cmd = analytics_subparsers.add_parser("export", help="Export analytics data")
    export_cmd.add_argument(
        "--data-type", required=True, choices=["findings", "decisions"]
    )

    analytics_parser.set_defaults(func=_handle_analytics)

    integrations_parser = subparsers.add_parser(
        "integrations", help="Manage integrations"
    )
    integrations_subparsers = integrations_parser.add_subparsers(
        dest="integration_command"
    )

    list_integrations = integrations_subparsers.add_parser(
        "list", help="List integrations"
    )
    list_integrations.add_argument("--type", help="Filter by integration type")
    list_integrations.add_argument("--limit", type=int, default=100)
    list_integrations.add_argument("--offset", type=int, default=0)
    list_integrations.add_argument(
        "--format", choices=["table", "json"], default="table"
    )

    create_integration = integrations_subparsers.add_parser(
        "create", help="Create integration"
    )
    create_integration.add_argument("--name", required=True)
    create_integration.add_argument(
        "--type",
        required=True,
        choices=["jira", "confluence", "slack", "github", "gitlab", "pagerduty"],
    )

    get_integration = integrations_subparsers.add_parser(
        "get", help="Get integration details"
    )
    get_integration.add_argument("id", help="Integration ID")
    get_integration.add_argument(
        "--show-secrets", action="store_true", help="Show secret values"
    )

    update_integration = integrations_subparsers.add_parser(
        "update", help="Update integration"
    )
    update_integration.add_argument("id", help="Integration ID")
    update_integration.add_argument("--name")
    update_integration.add_argument("--status", choices=["active", "inactive", "error"])

    delete_integration = integrations_subparsers.add_parser(
        "delete", help="Delete integration"
    )
    delete_integration.add_argument("id", help="Integration ID")
    delete_integration.add_argument("--confirm", action="store_true")

    test_integration = integrations_subparsers.add_parser(
        "test", help="Test integration connection"
    )
    test_integration.add_argument("id", help="Integration ID")

    integrations_parser.set_defaults(func=_handle_integrations)

    reports_parser = subparsers.add_parser("reports", help="Manage reports")
    reports_subparsers = reports_parser.add_subparsers(dest="report_command")

    list_reports = reports_subparsers.add_parser("list", help="List reports")
    list_reports.add_argument("--type", help="Filter by report type")
    list_reports.add_argument("--limit", type=int, default=100)
    list_reports.add_argument("--offset", type=int, default=0)
    list_reports.add_argument("--format", choices=["table", "json"], default="table")

    generate_report = reports_subparsers.add_parser("generate", help="Generate report")
    generate_report.add_argument("--name", required=True)
    generate_report.add_argument(
        "--type",
        required=True,
        choices=[
            "security_summary",
            "compliance",
            "risk_assessment",
            "vulnerability",
            "audit",
            "custom",
        ],
    )
    generate_report.add_argument(
        "--output-format",
        default="pdf",
        choices=["pdf", "html", "json", "csv", "sarif"],
    )

    get_report = reports_subparsers.add_parser("get", help="Get report details")
    get_report.add_argument("id", help="Report ID")

    reports_parser.set_defaults(func=_handle_reports)

    audit_parser = subparsers.add_parser(
        "audit", help="Manage audit logs and compliance"
    )
    audit_subparsers = audit_parser.add_subparsers(dest="audit_command")

    logs_cmd = audit_subparsers.add_parser("logs", help="Query audit logs")
    logs_cmd.add_argument("--event-type", help="Filter by event type")
    logs_cmd.add_argument("--user-id", help="Filter by user ID")
    logs_cmd.add_argument("--limit", type=int, default=100)
    logs_cmd.add_argument("--offset", type=int, default=0)
    logs_cmd.add_argument("--format", choices=["table", "json"], default="table")

    frameworks_cmd = audit_subparsers.add_parser(
        "frameworks", help="List compliance frameworks"
    )
    frameworks_cmd.add_argument("--limit", type=int, default=100)
    frameworks_cmd.add_argument("--offset", type=int, default=0)
    frameworks_cmd.add_argument("--format", choices=["table", "json"], default="table")

    controls_cmd = audit_subparsers.add_parser(
        "controls", help="List compliance controls"
    )
    controls_cmd.add_argument("--framework-id", help="Filter by framework ID")
    controls_cmd.add_argument("--limit", type=int, default=100)
    controls_cmd.add_argument("--offset", type=int, default=0)
    controls_cmd.add_argument("--format", choices=["table", "json"], default="table")

    audit_parser.set_defaults(func=_handle_audit)

    workflows_parser = subparsers.add_parser("workflows", help="Manage workflows")
    workflows_subparsers = workflows_parser.add_subparsers(dest="workflow_command")

    list_workflows = workflows_subparsers.add_parser("list", help="List workflows")
    list_workflows.add_argument("--limit", type=int, default=100)
    list_workflows.add_argument("--offset", type=int, default=0)
    list_workflows.add_argument("--format", choices=["table", "json"], default="table")

    create_workflow = workflows_subparsers.add_parser("create", help="Create workflow")
    create_workflow.add_argument("--name", required=True)
    create_workflow.add_argument("--description", required=True)

    get_workflow = workflows_subparsers.add_parser("get", help="Get workflow details")
    get_workflow.add_argument("id", help="Workflow ID")

    execute_workflow = workflows_subparsers.add_parser(
        "execute", help="Execute workflow"
    )
    execute_workflow.add_argument("id", help="Workflow ID")

    workflow_history = workflows_subparsers.add_parser(
        "history", help="Get workflow execution history"
    )
    workflow_history.add_argument("id", help="Workflow ID")
    workflow_history.add_argument("--limit", type=int, default=100)
    workflow_history.add_argument("--offset", type=int, default=0)
    workflow_history.add_argument(
        "--format", choices=["table", "json"], default="table"
    )

    workflows_parser.set_defaults(func=_handle_workflows)

    auth_parser = subparsers.add_parser("auth", help="Manage SSO/SAML authentication")
    auth_subparsers = auth_parser.add_subparsers(dest="auth_command")

    list_sso = auth_subparsers.add_parser("list-sso", help="List SSO configurations")
    list_sso.add_argument("--limit", type=int, default=100)
    list_sso.add_argument("--offset", type=int, default=0)
    list_sso.add_argument("--format", choices=["table", "json"], default="table")

    create_sso = auth_subparsers.add_parser(
        "create-sso", help="Create SSO configuration"
    )
    create_sso.add_argument("--name", required=True)
    create_sso.add_argument(
        "--provider", required=True, choices=["local", "saml", "oauth2", "ldap"]
    )
    create_sso.add_argument("--status", choices=["active", "inactive", "pending"])
    create_sso.add_argument("--entity-id")
    create_sso.add_argument("--sso-url")
    create_sso.add_argument("--certificate")

    get_sso = auth_subparsers.add_parser("get-sso", help="Get SSO configuration")
    get_sso.add_argument("id", help="SSO config ID")

    delete_sso = auth_subparsers.add_parser(
        "delete-sso", help="Delete SSO configuration"
    )
    delete_sso.add_argument("id", help="SSO config ID")
    delete_sso.add_argument("--confirm", action="store_true")

    auth_parser.set_defaults(func=_handle_auth)

    secrets_parser = subparsers.add_parser("secrets", help="Manage secrets detection")
    secrets_subparsers = secrets_parser.add_subparsers(dest="secrets_command")

    list_secrets = secrets_subparsers.add_parser("list", help="List secret findings")
    list_secrets.add_argument("--repository")
    list_secrets.add_argument("--limit", type=int, default=100)
    list_secrets.add_argument("--offset", type=int, default=0)
    list_secrets.add_argument("--format", choices=["table", "json"], default="table")

    scan_secrets = secrets_subparsers.add_parser(
        "scan", help="Scan repository for secrets"
    )
    scan_secrets.add_argument("--repository", required=True)
    scan_secrets.add_argument("--branch", default="main")

    resolve_secrets = secrets_subparsers.add_parser(
        "resolve", help="Resolve secret finding"
    )
    resolve_secrets.add_argument("id", help="Finding ID")

    secrets_parser.set_defaults(func=_handle_secrets)

    iac_parser = subparsers.add_parser("iac", help="Manage IaC scanning")
    iac_subparsers = iac_parser.add_subparsers(dest="iac_command")

    list_iac = iac_subparsers.add_parser("list", help="List IaC findings")
    list_iac.add_argument(
        "--provider",
        choices=["terraform", "cloudformation", "kubernetes", "ansible", "helm"],
    )
    list_iac.add_argument("--limit", type=int, default=100)
    list_iac.add_argument("--offset", type=int, default=0)
    list_iac.add_argument("--format", choices=["table", "json"], default="table")

    scan_iac = iac_subparsers.add_parser("scan", help="Scan IaC files")
    scan_iac.add_argument(
        "--provider",
        required=True,
        choices=["terraform", "cloudformation", "kubernetes", "ansible", "helm"],
    )
    scan_iac.add_argument("--file-path", required=True)

    resolve_iac = iac_subparsers.add_parser("resolve", help="Resolve IaC finding")
    resolve_iac.add_argument("id", help="Finding ID")

    iac_parser.set_defaults(func=_handle_iac)
=======
    pentagi_parser = subparsers.add_parser("pentagi", help="Manage Pentagi pen testing")
    pentagi_subparsers = pentagi_parser.add_subparsers(dest="pentagi_command")

    list_requests = pentagi_subparsers.add_parser(
        "list-requests", help="List pen test requests"
    )
    list_requests.add_argument("--finding-id")
    list_requests.add_argument(
        "--status",
        choices=["pending", "running", "completed", "failed", "cancelled"],
    )
    list_requests.add_argument("--limit", type=int, default=100)
    list_requests.add_argument("--offset", type=int, default=0)
    list_requests.add_argument("--format", choices=["table", "json"], default="table")

    create_request = pentagi_subparsers.add_parser(
        "create-request", help="Create pen test request"
    )
    create_request.add_argument("--finding-id", required=True)
    create_request.add_argument("--target-url", required=True)
    create_request.add_argument("--vuln-type", required=True)
    create_request.add_argument("--test-case", required=True)
    create_request.add_argument(
        "--priority", default="medium", choices=["critical", "high", "medium", "low"]
    )

    get_request = pentagi_subparsers.add_parser(
        "get-request", help="Get pen test request"
    )
    get_request.add_argument("id", help="Request ID")

    list_results = pentagi_subparsers.add_parser(
        "list-results", help="List pen test results"
    )
    list_results.add_argument("--finding-id")
    list_results.add_argument(
        "--exploitability",
        choices=[
            "confirmed_exploitable",
            "likely_exploitable",
            "unexploitable",
            "blocked",
            "inconclusive",
        ],
    )
    list_results.add_argument("--limit", type=int, default=100)
    list_results.add_argument("--offset", type=int, default=0)
    list_results.add_argument("--format", choices=["table", "json"], default="table")

    list_configs = pentagi_subparsers.add_parser(
        "list-configs", help="List Pentagi configurations"
    )
    list_configs.add_argument("--limit", type=int, default=100)
    list_configs.add_argument("--offset", type=int, default=0)
    list_configs.add_argument("--format", choices=["table", "json"], default="table")

    create_config = pentagi_subparsers.add_parser(
        "create-config", help="Create Pentagi configuration"
    )
    create_config.add_argument("--name", required=True)
    create_config.add_argument("--url", required=True)
    create_config.add_argument("--api-key")
    create_config.add_argument("--disabled", action="store_true")

    pentagi_parser.set_defaults(func=_handle_pentagi)
>>>>>>> 0d5eff84

    return parser


def main(argv: Optional[Iterable[str]] = None) -> int:
    parser = build_parser()
    args = parser.parse_args(list(argv) if argv is not None else None)
    if not hasattr(args, "func"):
        parser.print_help()
        return 1
    try:
        return args.func(args)
    except FileNotFoundError as exc:
        print(f"Error: {exc}", file=sys.stderr)
        return 1
    except ValueError as exc:
        print(f"Error: {exc}", file=sys.stderr)
        return 1


if __name__ == "__main__":  # pragma: no cover - CLI entrypoint
    raise SystemExit(main())<|MERGE_RESOLUTION|>--- conflicted
+++ resolved
@@ -1136,347 +1136,6 @@
     return 0
 
 
-<<<<<<< HEAD
-def _handle_users(args):
-    """Handle user management commands."""
-    import json
-
-    from core.user_db import UserDB
-    from core.user_models import User, UserRole, UserStatus
-
-    db = UserDB()
-
-    if args.user_command == "list":
-        users = db.list_users(limit=args.limit, offset=args.offset)
-        if args.format == "json":
-            print(json.dumps([u.to_dict() for u in users], indent=2))
-        else:
-            print(f"{'ID':<40} {'Email':<30} {'Role':<20} {'Status':<12}")
-            print("-" * 110)
-            for user in users:
-                print(
-                    f"{user.id:<40} {user.email:<30} {user.role.value:<20} {user.status.value:<12}"
-                )
-
-    elif args.user_command == "create":
-        user = User(
-            id="",
-            email=args.email,
-            password_hash=db.hash_password(args.password),
-            first_name=args.first_name,
-            last_name=args.last_name,
-            role=UserRole(args.role),
-            status=UserStatus.ACTIVE,
-            department=args.department,
-        )
-        created = db.create_user(user)
-        print(f"✅ Created user: {created.id}")
-        print(json.dumps(created.to_dict(), indent=2))
-
-    elif args.user_command == "get":
-        user = db.get_user(args.id)
-        if not user:
-            print(f"❌ User not found: {args.id}")
-            return 1
-        print(json.dumps(user.to_dict(), indent=2))
-
-    elif args.user_command == "update":
-        user = db.get_user(args.id)
-        if not user:
-            print(f"❌ User not found: {args.id}")
-            return 1
-
-        if args.first_name:
-            user.first_name = args.first_name
-        if args.last_name:
-            user.last_name = args.last_name
-        if args.role:
-            user.role = UserRole(args.role)
-        if args.status:
-            user.status = UserStatus(args.status)
-
-        updated = db.update_user(user)
-        print(f"✅ Updated user: {updated.id}")
-        print(json.dumps(updated.to_dict(), indent=2))
-
-    elif args.user_command == "delete":
-        if not args.confirm:
-            print("❌ Please use --confirm to delete")
-            return 1
-        if db.delete_user(args.id):
-            print(f"✅ Deleted user: {args.id}")
-        else:
-            print(f"❌ Failed to delete user: {args.id}")
-            return 1
-
-    return 0
-
-
-def _handle_teams(args):
-    """Handle team management commands."""
-    import json
-
-    from core.user_db import UserDB
-    from core.user_models import Team
-
-    db = UserDB()
-
-    if args.team_command == "list":
-        teams = db.list_teams(limit=args.limit, offset=args.offset)
-        if args.format == "json":
-            print(json.dumps([t.to_dict() for t in teams], indent=2))
-        else:
-            print(f"{'ID':<40} {'Name':<30} {'Description':<50}")
-            print("-" * 125)
-            for team in teams:
-                desc = (
-                    team.description[:47] + "..."
-                    if len(team.description) > 50
-                    else team.description
-                )
-                print(f"{team.id:<40} {team.name:<30} {desc:<50}")
-
-    elif args.team_command == "create":
-        team = Team(id="", name=args.name, description=args.description)
-        created = db.create_team(team)
-        print(f"✅ Created team: {created.id}")
-        print(json.dumps(created.to_dict(), indent=2))
-
-    elif args.team_command == "get":
-        team = db.get_team(args.id)
-        if not team:
-            print(f"❌ Team not found: {args.id}")
-            return 1
-        print(json.dumps(team.to_dict(), indent=2))
-
-    elif args.team_command == "update":
-        team = db.get_team(args.id)
-        if not team:
-            print(f"❌ Team not found: {args.id}")
-            return 1
-
-        if args.name:
-            team.name = args.name
-        if args.description:
-            team.description = args.description
-
-        updated = db.update_team(team)
-        print(f"✅ Updated team: {updated.id}")
-        print(json.dumps(updated.to_dict(), indent=2))
-
-    elif args.team_command == "delete":
-        if not args.confirm:
-            print("❌ Please use --confirm to delete")
-            return 1
-        if db.delete_team(args.id):
-            print(f"✅ Deleted team: {args.id}")
-        else:
-            print(f"❌ Failed to delete team: {args.id}")
-            return 1
-
-    elif args.team_command == "members":
-        members = db.list_team_members(args.id)
-        print(json.dumps(members, indent=2))
-
-    elif args.team_command == "add-member":
-        member = db.add_team_member(args.id, args.user_id, args.role)
-        print(f"✅ Added user {args.user_id} to team {args.id}")
-        print(json.dumps(member.to_dict(), indent=2))
-
-    elif args.team_command == "remove-member":
-        if db.remove_team_member(args.id, args.user_id):
-            print(f"✅ Removed user {args.user_id} from team {args.id}")
-        else:
-            print("❌ Failed to remove user from team")
-            return 1
-
-    return 0
-
-
-def _handle_policies(args):
-    """Handle policy management commands."""
-    import json
-
-    from core.policy_db import PolicyDB
-    from core.policy_models import Policy, PolicyStatus
-
-    db = PolicyDB()
-
-    if args.policy_command == "list":
-        policies = db.list_policies(
-            policy_type=args.type, limit=args.limit, offset=args.offset
-        )
-        if args.format == "json":
-            print(json.dumps([p.to_dict() for p in policies], indent=2))
-        else:
-            print(f"{'ID':<40} {'Name':<30} {'Type':<15} {'Status':<12}")
-            print("-" * 105)
-            for policy in policies:
-                print(
-                    f"{policy.id:<40} {policy.name:<30} {policy.policy_type:<15} {policy.status.value:<12}"
-                )
-
-    elif args.policy_command == "create":
-        policy = Policy(
-            id="",
-            name=args.name,
-            description=args.description,
-            policy_type=args.type,
-            status=PolicyStatus(args.status),
-            rules=json.loads(args.rules) if args.rules else {},
-        )
-        created = db.create_policy(policy)
-        print(f"✅ Created policy: {created.id}")
-        print(json.dumps(created.to_dict(), indent=2))
-
-    elif args.policy_command == "get":
-        policy = db.get_policy(args.id)
-        if not policy:
-            print(f"❌ Policy not found: {args.id}")
-            return 1
-        print(json.dumps(policy.to_dict(), indent=2))
-
-    elif args.policy_command == "update":
-        policy = db.get_policy(args.id)
-        if not policy:
-            print(f"❌ Policy not found: {args.id}")
-            return 1
-
-        if args.name:
-            policy.name = args.name
-        if args.description:
-            policy.description = args.description
-        if args.type:
-            policy.policy_type = args.type
-        if args.status:
-            policy.status = PolicyStatus(args.status)
-
-        updated = db.update_policy(policy)
-        print(f"✅ Updated policy: {updated.id}")
-        print(json.dumps(updated.to_dict(), indent=2))
-
-    elif args.policy_command == "delete":
-        if not args.confirm:
-            print("❌ Please use --confirm to delete")
-            return 1
-        if db.delete_policy(args.id):
-            print(f"✅ Deleted policy: {args.id}")
-        else:
-            print(f"❌ Failed to delete policy: {args.id}")
-            return 1
-
-    return 0
-
-
-def _handle_inventory(args):
-    """Handle inventory management commands."""
-    import json
-
-    from core.inventory_db import InventoryDB
-    from core.inventory_models import (
-        Application,
-        ApplicationCriticality,
-        ApplicationStatus,
-    )
-
-    db = InventoryDB()
-
-    if args.inventory_command == "list":
-        apps = db.list_applications(limit=args.limit, offset=args.offset)
-        if args.format == "json":
-            print(json.dumps([app.to_dict() for app in apps], indent=2))
-        else:
-            print(f"{'ID':<40} {'Name':<30} {'Criticality':<12} {'Status':<12}")
-            print("-" * 100)
-            for app in apps:
-                print(
-                    f"{app.id:<40} {app.name:<30} {app.criticality.value:<12} {app.status.value:<12}"
-                )
-
-    elif args.inventory_command == "create":
-        app = Application(
-            id="",
-            name=args.name,
-            description=args.description,
-            criticality=ApplicationCriticality(args.criticality),
-            status=ApplicationStatus.ACTIVE,
-            environment=args.environment,
-            owner_team=args.owner_team,
-            repository_url=args.repo_url,
-        )
-        created = db.create_application(app)
-        print(f"✅ Created application: {created.id}")
-        print(json.dumps(created.to_dict(), indent=2))
-
-    elif args.inventory_command == "get":
-        app = db.get_application(args.id)
-        if not app:
-            print(f"❌ Application not found: {args.id}")
-            return 1
-        if args.format == "json":
-            print(json.dumps(app.to_dict(), indent=2))
-        else:
-            print(f"ID: {app.id}")
-            print(f"Name: {app.name}")
-            print(f"Description: {app.description}")
-            print(f"Criticality: {app.criticality.value}")
-            print(f"Status: {app.status.value}")
-            print(f"Environment: {app.environment}")
-
-    elif args.inventory_command == "update":
-        app = db.get_application(args.id)
-        if not app:
-            print(f"❌ Application not found: {args.id}")
-            return 1
-
-        if args.name:
-            app.name = args.name
-        if args.description:
-            app.description = args.description
-        if args.criticality:
-            app.criticality = ApplicationCriticality(args.criticality)
-        if args.status:
-            app.status = ApplicationStatus(args.status)
-
-        updated = db.update_application(app)
-        print(f"✅ Updated application: {updated.id}")
-        print(json.dumps(updated.to_dict(), indent=2))
-
-    elif args.inventory_command == "delete":
-        if not args.confirm:
-            print("❌ Please use --confirm to delete")
-            return 1
-        if db.delete_application(args.id):
-            print(f"✅ Deleted application: {args.id}")
-        else:
-            print(f"❌ Failed to delete application: {args.id}")
-            return 1
-
-    elif args.inventory_command == "search":
-        results = db.search_inventory(args.query, limit=args.limit)
-        print(json.dumps(results, indent=2))
-
-    return 0
-
-
-def _handle_analytics(args):
-    """Handle analytics commands."""
-    import json
-
-    from core.analytics_db import AnalyticsDB
-    from core.analytics_models import FindingSeverity, FindingStatus
-
-    db = AnalyticsDB()
-
-    if args.analytics_command == "dashboard":
-        overview = db.get_dashboard_overview()
-        print(json.dumps(overview, indent=2))
-
-    elif args.analytics_command == "findings":
-        findings = db.list_findings(
-            severity=args.severity,
-            status=args.status,
-=======
 def _handle_pentagi(args):
     """Handle Pentagi pen testing commands."""
     import json
@@ -1490,229 +1149,10 @@
         requests = db.list_requests(
             finding_id=args.finding_id,
             status=PenTestStatus(args.status) if args.status else None,
->>>>>>> 0d5eff84
             limit=args.limit,
             offset=args.offset,
         )
         if args.format == "json":
-<<<<<<< HEAD
-            print(json.dumps([f.to_dict() for f in findings], indent=2))
-        else:
-            print(f"{'ID':<40} {'Severity':<12} {'Status':<15} {'Title':<50}")
-            print("-" * 120)
-            for finding in findings:
-                print(
-                    f"{finding.id:<40} {finding.severity.value:<12} {finding.status.value:<15} {finding.title[:47]:<50}"
-                )
-
-    elif args.analytics_command == "decisions":
-        decisions = db.list_decisions(
-            finding_id=args.finding_id, limit=args.limit, offset=args.offset
-        )
-        if args.format == "json":
-            print(json.dumps([d.to_dict() for d in decisions], indent=2))
-        else:
-            print(f"{'ID':<40} {'Outcome':<12} {'Confidence':<12} {'Finding ID':<40}")
-            print("-" * 110)
-            for decision in decisions:
-                print(
-                    f"{decision.id:<40} {decision.outcome.value:<12} {decision.confidence:<12.2f} {decision.finding_id:<40}"
-                )
-
-    elif args.analytics_command == "top-risks":
-        risks = db.get_top_risks(limit=args.limit)
-        print(json.dumps(risks, indent=2))
-
-    elif args.analytics_command == "mttr":
-        mttr_hours = db.calculate_mttr()
-        if mttr_hours is None:
-            print("No resolved findings available for MTTR calculation")
-        else:
-            print(
-                f"Mean Time to Remediation: {mttr_hours:.2f} hours ({mttr_hours/24:.2f} days)"
-            )
-
-    elif args.analytics_command == "roi":
-        findings = db.list_findings(limit=10000)
-        total_findings = len(findings)
-        critical_blocked = sum(
-            1
-            for f in findings
-            if f.severity == FindingSeverity.CRITICAL
-            and f.status == FindingStatus.RESOLVED
-        )
-
-        avg_breach_cost = 4_240_000
-        critical_breach_probability = 0.15
-        prevented_cost = (
-            critical_blocked * avg_breach_cost * critical_breach_probability
-        )
-
-        roi_data = {
-            "total_findings": total_findings,
-            "critical_blocked": critical_blocked,
-            "estimated_prevented_cost": round(prevented_cost, 2),
-            "currency": "USD",
-        }
-        print(json.dumps(roi_data, indent=2))
-
-    elif args.analytics_command == "export":
-        if args.data_type == "findings":
-            findings = db.list_findings(limit=10000)
-            data = [f.to_dict() for f in findings]
-        elif args.data_type == "decisions":
-            decisions = db.list_decisions(limit=10000)
-            data = [d.to_dict() for d in decisions]
-        else:
-            print(f"❌ Unsupported data type: {args.data_type}")
-            return 1
-
-        print(json.dumps(data, indent=2))
-
-    return 0
-
-
-def _handle_integrations(args):
-    """Handle integration management commands."""
-    import json
-
-    from core.integration_db import IntegrationDB
-    from core.integration_models import Integration, IntegrationStatus, IntegrationType
-
-    db = IntegrationDB()
-
-    if args.integration_command == "list":
-        integrations = db.list_integrations(
-            integration_type=args.type, limit=args.limit, offset=args.offset
-        )
-        if args.format == "json":
-            print(json.dumps([i.to_dict() for i in integrations], indent=2))
-        else:
-            print(f"{'ID':<40} {'Name':<30} {'Type':<15} {'Status':<12}")
-            print("-" * 100)
-            for integration in integrations:
-                print(
-                    f"{integration.id:<40} {integration.name:<30} {integration.integration_type.value:<15} {integration.status.value:<12}"
-                )
-
-    elif args.integration_command == "create":
-        integration = Integration(
-            id="",
-            name=args.name,
-            integration_type=IntegrationType(args.type),
-            status=IntegrationStatus.ACTIVE,
-            config={},
-        )
-        created = db.create_integration(integration)
-        print(f"✅ Created integration: {created.id}")
-        print(json.dumps(created.to_dict(), indent=2))
-
-    elif args.integration_command == "get":
-        integration = db.get_integration(args.id)
-        if not integration:
-            print(f"❌ Integration not found: {args.id}")
-            return 1
-        print(
-            json.dumps(integration.to_dict(include_secrets=args.show_secrets), indent=2)
-        )
-
-    elif args.integration_command == "update":
-        integration = db.get_integration(args.id)
-        if not integration:
-            print(f"❌ Integration not found: {args.id}")
-            return 1
-
-        if args.name:
-            integration.name = args.name
-        if args.status:
-            integration.status = IntegrationStatus(args.status)
-
-        updated = db.update_integration(integration)
-        print(f"✅ Updated integration: {updated.id}")
-        print(json.dumps(updated.to_dict(), indent=2))
-
-    elif args.integration_command == "delete":
-        if not args.confirm:
-            print("❌ Please use --confirm to delete")
-            return 1
-        if db.delete_integration(args.id):
-            print(f"✅ Deleted integration: {args.id}")
-        else:
-            print(f"❌ Failed to delete integration: {args.id}")
-            return 1
-
-    elif args.integration_command == "test":
-        integration = db.get_integration(args.id)
-        if not integration:
-            print(f"❌ Integration not found: {args.id}")
-            return 1
-        print(
-            f"Testing integration: {integration.name} ({integration.integration_type.value})"
-        )
-        print("✅ Test functionality not yet implemented in CLI")
-
-    return 0
-
-
-def _handle_reports(args):
-    """Handle report management commands."""
-    import json
-
-    from core.report_db import ReportDB
-    from core.report_models import Report, ReportFormat, ReportStatus, ReportType
-
-    db = ReportDB()
-
-    if args.report_command == "list":
-        reports = db.list_reports(
-            report_type=args.type, limit=args.limit, offset=args.offset
-        )
-        if args.format == "json":
-            print(json.dumps([r.to_dict() for r in reports], indent=2))
-        else:
-            print(f"{'ID':<40} {'Name':<30} {'Type':<20} {'Status':<12}")
-            print("-" * 110)
-            for report in reports:
-                print(
-                    f"{report.id:<40} {report.name:<30} {report.report_type.value:<20} {report.status.value:<12}"
-                )
-
-    elif args.report_command == "generate":
-        report = Report(
-            id="",
-            name=args.name,
-            report_type=ReportType(args.type),
-            format=ReportFormat(args.output_format),
-            status=ReportStatus.PENDING,
-            parameters={},
-        )
-        created = db.create_report(report)
-        print(f"✅ Report generation started: {created.id}")
-        print(json.dumps(created.to_dict(), indent=2))
-
-    elif args.report_command == "get":
-        report = db.get_report(args.id)
-        if not report:
-            print(f"❌ Report not found: {args.id}")
-            return 1
-        print(json.dumps(report.to_dict(), indent=2))
-
-    return 0
-
-
-def _handle_audit(args):
-    """Handle audit log commands."""
-    import json
-
-    from core.audit_db import AuditDB
-
-    db = AuditDB()
-
-    if args.audit_command == "logs":
-        logs = db.list_audit_logs(
-            event_type=args.event_type,
-            user_id=args.user_id,
-=======
             print(json.dumps([r.to_dict() for r in requests], indent=2))
         else:
             print(f"{'ID':<40} {'Finding ID':<40} {'Status':<12} {'Priority':<10}")
@@ -1752,262 +1192,10 @@
                 if args.exploitability
                 else None
             ),
->>>>>>> 0d5eff84
             limit=args.limit,
             offset=args.offset,
         )
         if args.format == "json":
-<<<<<<< HEAD
-            print(json.dumps([log.to_dict() for log in logs], indent=2))
-        else:
-            print(
-                f"{'Timestamp':<25} {'Event Type':<25} {'User ID':<40} {'Action':<30}"
-            )
-            print("-" * 130)
-            for log in logs:
-                print(
-                    f"{log.timestamp.isoformat():<25} {log.event_type.value:<25} {log.user_id or 'N/A':<40} {log.action:<30}"
-                )
-
-    elif args.audit_command == "frameworks":
-        frameworks = db.list_frameworks(limit=args.limit, offset=args.offset)
-        if args.format == "json":
-            print(json.dumps([f.to_dict() for f in frameworks], indent=2))
-        else:
-            print(f"{'ID':<40} {'Name':<30} {'Version':<15}")
-            print("-" * 90)
-            for framework in frameworks:
-                print(
-                    f"{framework.id:<40} {framework.name:<30} {framework.version:<15}"
-                )
-
-    elif args.audit_command == "controls":
-        controls = db.list_controls(
-            framework_id=args.framework_id, limit=args.limit, offset=args.offset
-        )
-        if args.format == "json":
-            print(json.dumps([c.to_dict() for c in controls], indent=2))
-        else:
-            print(f"{'Control ID':<20} {'Name':<40} {'Category':<20}")
-            print("-" * 85)
-            for control in controls:
-                print(
-                    f"{control.control_id:<20} {control.name:<40} {control.category:<20}"
-                )
-
-    return 0
-
-
-def _handle_workflows(args):
-    """Handle workflow management commands."""
-    import json
-
-    from core.workflow_db import WorkflowDB
-    from core.workflow_models import Workflow, WorkflowExecution, WorkflowStatus
-
-    db = WorkflowDB()
-
-    if args.workflow_command == "list":
-        workflows = db.list_workflows(limit=args.limit, offset=args.offset)
-        if args.format == "json":
-            print(json.dumps([w.to_dict() for w in workflows], indent=2))
-        else:
-            print(f"{'ID':<40} {'Name':<30} {'Enabled':<10}")
-            print("-" * 85)
-            for workflow in workflows:
-                print(
-                    f"{workflow.id:<40} {workflow.name:<30} {'Yes' if workflow.enabled else 'No':<10}"
-                )
-
-    elif args.workflow_command == "create":
-        workflow = Workflow(
-            id="",
-            name=args.name,
-            description=args.description,
-            steps=[],
-            triggers={},
-            enabled=True,
-        )
-        created = db.create_workflow(workflow)
-        print(f"✅ Created workflow: {created.id}")
-        print(json.dumps(created.to_dict(), indent=2))
-
-    elif args.workflow_command == "get":
-        workflow = db.get_workflow(args.id)
-        if not workflow:
-            print(f"❌ Workflow not found: {args.id}")
-            return 1
-        print(json.dumps(workflow.to_dict(), indent=2))
-
-    elif args.workflow_command == "execute":
-        workflow = db.get_workflow(args.id)
-        if not workflow:
-            print(f"❌ Workflow not found: {args.id}")
-            return 1
-
-        execution = WorkflowExecution(
-            id="",
-            workflow_id=args.id,
-            status=WorkflowStatus.COMPLETED,
-            input_data={},
-            output_data={"result": "success"},
-        )
-        created_execution = db.create_execution(execution)
-        print(f"✅ Workflow executed: {created_execution.id}")
-        print(json.dumps(created_execution.to_dict(), indent=2))
-
-    elif args.workflow_command == "history":
-        executions = db.list_executions(
-            workflow_id=args.id, limit=args.limit, offset=args.offset
-        )
-        if args.format == "json":
-            print(json.dumps([e.to_dict() for e in executions], indent=2))
-        else:
-            print(f"{'Execution ID':<40} {'Status':<15} {'Started At':<25}")
-            print("-" * 85)
-            for execution in executions:
-                print(
-                    f"{execution.id:<40} {execution.status.value:<15} {execution.started_at.isoformat():<25}"
-                )
-
-
-def _handle_auth(args):
-    """Handle SSO/SAML configuration commands."""
-    import json
-
-    from core.auth_db import AuthDB
-    from core.auth_models import AuthProvider, SSOConfig, SSOStatus
-
-    db = AuthDB()
-
-    if args.auth_command == "list-sso":
-        configs = db.list_sso_configs(limit=args.limit, offset=args.offset)
-        if args.format == "json":
-            print(json.dumps([c.to_dict() for c in configs], indent=2))
-        else:
-            print(f"{'ID':<40} {'Name':<30} {'Provider':<15} {'Status':<12}")
-            print("-" * 100)
-            for config in configs:
-                print(
-                    f"{config.id:<40} {config.name:<30} {config.provider.value:<15} {config.status.value:<12}"
-                )
-
-    elif args.auth_command == "create-sso":
-        config = SSOConfig(
-            id="",
-            name=args.name,
-            provider=AuthProvider(args.provider),
-            status=SSOStatus(args.status) if args.status else SSOStatus.PENDING,
-            entity_id=args.entity_id,
-            sso_url=args.sso_url,
-            certificate=args.certificate,
-        )
-        created = db.create_sso_config(config)
-        print(f"✅ Created SSO config: {created.id}")
-        print(json.dumps(created.to_dict(), indent=2))
-
-    elif args.auth_command == "get-sso":
-        config = db.get_sso_config(args.id)
-        if not config:
-            print(f"❌ SSO config not found: {args.id}")
-            return 1
-        print(json.dumps(config.to_dict(), indent=2))
-
-    elif args.auth_command == "delete-sso":
-        if not args.confirm:
-            print("❌ Please use --confirm to delete")
-            return 1
-        if db.delete_sso_config(args.id):
-            print(f"✅ Deleted SSO config: {args.id}")
-        else:
-            print(f"❌ Failed to delete SSO config: {args.id}")
-            return 1
-
-    return 0
-
-
-def _handle_secrets(args):
-    """Handle secrets detection commands."""
-    import json
-    from datetime import datetime
-
-    from core.secrets_db import SecretsDB
-    from core.secrets_models import SecretStatus
-
-    db = SecretsDB()
-
-    if args.secrets_command == "list":
-        findings = db.list_findings(
-            repository=args.repository, limit=args.limit, offset=args.offset
-        )
-        if args.format == "json":
-            print(json.dumps([f.to_dict() for f in findings], indent=2))
-        else:
-            print(f"{'ID':<40} {'Type':<20} {'Repository':<30} {'Status':<12}")
-            print("-" * 110)
-            for finding in findings:
-                print(
-                    f"{finding.id:<40} {finding.secret_type.value:<20} {finding.repository:<30} {finding.status.value:<12}"
-                )
-
-    elif args.secrets_command == "scan":
-        print(f"🔍 Scanning repository: {args.repository} (branch: {args.branch})")
-        print("✅ Scan initiated")
-        return 0
-
-    elif args.secrets_command == "resolve":
-        finding = db.get_finding(args.id)
-        if not finding:
-            print(f"❌ Secret finding not found: {args.id}")
-            return 1
-        finding.status = SecretStatus.RESOLVED
-        finding.resolved_at = datetime.utcnow()
-        db.update_finding(finding)
-        print(f"✅ Resolved secret finding: {args.id}")
-
-    return 0
-
-
-def _handle_iac(args):
-    """Handle IaC scanning commands."""
-    import json
-    from datetime import datetime
-
-    from core.iac_db import IaCDB
-    from core.iac_models import IaCFindingStatus
-
-    db = IaCDB()
-
-    if args.iac_command == "list":
-        findings = db.list_findings(
-            provider=args.provider, limit=args.limit, offset=args.offset
-        )
-        if args.format == "json":
-            print(json.dumps([f.to_dict() for f in findings], indent=2))
-        else:
-            print(f"{'ID':<40} {'Provider':<15} {'Severity':<10} {'Status':<12}")
-            print("-" * 85)
-            for finding in findings:
-                print(
-                    f"{finding.id:<40} {finding.provider.value:<15} {finding.severity:<10} {finding.status.value:<12}"
-                )
-
-    elif args.iac_command == "scan":
-        print(f"🔍 Scanning IaC: {args.file_path} (provider: {args.provider})")
-        print("✅ Scan initiated")
-        return 0
-
-    elif args.iac_command == "resolve":
-        finding = db.get_finding(args.id)
-        if not finding:
-            print(f"❌ IaC finding not found: {args.id}")
-            return 1
-        finding.status = IaCFindingStatus.RESOLVED
-        finding.resolved_at = datetime.utcnow()
-        db.update_finding(finding)
-        print(f"✅ Resolved IaC finding: {args.id}")
-
-=======
             print(json.dumps([r.to_dict() for r in results], indent=2))
         else:
             print(
@@ -2045,7 +1233,6 @@
         print(f"✅ Created Pentagi config: {created.id}")
         print(json.dumps(created.to_dict(), indent=2))
 
->>>>>>> 0d5eff84
     return 0
 
     return 0
@@ -2443,437 +1630,6 @@
     )
     backtest_bn_lr_parser.set_defaults(func=_handle_backtest_bn_lr)
 
-<<<<<<< HEAD
-    inventory_parser = subparsers.add_parser(
-        "inventory", help="Manage application and service inventory"
-    )
-    inventory_subparsers = inventory_parser.add_subparsers(dest="inventory_command")
-
-    list_apps = inventory_subparsers.add_parser("list", help="List applications")
-    list_apps.add_argument("--limit", type=int, default=100, help="Results per page")
-    list_apps.add_argument("--offset", type=int, default=0, help="Pagination offset")
-    list_apps.add_argument("--format", choices=["table", "json"], default="table")
-
-    create_app = inventory_subparsers.add_parser("create", help="Create application")
-    create_app.add_argument("--name", required=True, help="Application name")
-    create_app.add_argument("--description", required=True, help="Description")
-    create_app.add_argument(
-        "--criticality", required=True, choices=["critical", "high", "medium", "low"]
-    )
-    create_app.add_argument("--environment", default="production")
-    create_app.add_argument("--owner-team", help="Owning team")
-    create_app.add_argument("--repo-url", help="Repository URL")
-
-    get_app = inventory_subparsers.add_parser("get", help="Get application details")
-    get_app.add_argument("id", help="Application ID")
-    get_app.add_argument("--format", choices=["table", "json"], default="json")
-
-    update_app = inventory_subparsers.add_parser("update", help="Update application")
-    update_app.add_argument("id", help="Application ID")
-    update_app.add_argument("--name", help="Application name")
-    update_app.add_argument("--description", help="Description")
-    update_app.add_argument(
-        "--criticality", choices=["critical", "high", "medium", "low"]
-    )
-    update_app.add_argument("--status", choices=["active", "deprecated", "archived"])
-
-    delete_app = inventory_subparsers.add_parser("delete", help="Delete application")
-    delete_app.add_argument("id", help="Application ID")
-    delete_app.add_argument("--confirm", action="store_true", help="Confirm deletion")
-
-    search_inv = inventory_subparsers.add_parser("search", help="Search inventory")
-    search_inv.add_argument("query", help="Search query")
-    search_inv.add_argument("--limit", type=int, default=100)
-
-    inventory_parser.set_defaults(func=_handle_inventory)
-
-    users_parser = subparsers.add_parser(
-        "users", help="Manage users and authentication"
-    )
-    users_subparsers = users_parser.add_subparsers(dest="user_command")
-
-    list_users = users_subparsers.add_parser("list", help="List users")
-    list_users.add_argument("--limit", type=int, default=100)
-    list_users.add_argument("--offset", type=int, default=0)
-    list_users.add_argument("--format", choices=["table", "json"], default="table")
-
-    create_user = users_subparsers.add_parser("create", help="Create user")
-    create_user.add_argument("--email", required=True)
-    create_user.add_argument("--password", required=True)
-    create_user.add_argument("--first-name", required=True)
-    create_user.add_argument("--last-name", required=True)
-    create_user.add_argument(
-        "--role",
-        required=True,
-        choices=["admin", "security_analyst", "developer", "viewer"],
-    )
-    create_user.add_argument("--department")
-
-    get_user = users_subparsers.add_parser("get", help="Get user details")
-    get_user.add_argument("id", help="User ID")
-
-    update_user = users_subparsers.add_parser("update", help="Update user")
-    update_user.add_argument("id", help="User ID")
-    update_user.add_argument("--first-name")
-    update_user.add_argument("--last-name")
-    update_user.add_argument(
-        "--role", choices=["admin", "security_analyst", "developer", "viewer"]
-    )
-    update_user.add_argument("--status", choices=["active", "inactive", "suspended"])
-
-    delete_user = users_subparsers.add_parser("delete", help="Delete user")
-    delete_user.add_argument("id", help="User ID")
-    delete_user.add_argument("--confirm", action="store_true")
-
-    users_parser.set_defaults(func=_handle_users)
-
-    teams_parser = subparsers.add_parser("teams", help="Manage teams")
-    teams_subparsers = teams_parser.add_subparsers(dest="team_command")
-
-    list_teams = teams_subparsers.add_parser("list", help="List teams")
-    list_teams.add_argument("--limit", type=int, default=100)
-    list_teams.add_argument("--offset", type=int, default=0)
-    list_teams.add_argument("--format", choices=["table", "json"], default="table")
-
-    create_team = teams_subparsers.add_parser("create", help="Create team")
-    create_team.add_argument("--name", required=True)
-    create_team.add_argument("--description", required=True)
-
-    get_team = teams_subparsers.add_parser("get", help="Get team details")
-    get_team.add_argument("id", help="Team ID")
-
-    update_team = teams_subparsers.add_parser("update", help="Update team")
-    update_team.add_argument("id", help="Team ID")
-    update_team.add_argument("--name")
-    update_team.add_argument("--description")
-
-    delete_team = teams_subparsers.add_parser("delete", help="Delete team")
-    delete_team.add_argument("id", help="Team ID")
-    delete_team.add_argument("--confirm", action="store_true")
-
-    members_team = teams_subparsers.add_parser("members", help="List team members")
-    members_team.add_argument("id", help="Team ID")
-
-    add_member = teams_subparsers.add_parser("add-member", help="Add user to team")
-    add_member.add_argument("id", help="Team ID")
-    add_member.add_argument("--user-id", required=True)
-    add_member.add_argument("--role", default="member")
-
-    remove_member = teams_subparsers.add_parser(
-        "remove-member", help="Remove user from team"
-    )
-    remove_member.add_argument("id", help="Team ID")
-    remove_member.add_argument("--user-id", required=True)
-
-    teams_parser.set_defaults(func=_handle_teams)
-
-    policies_parser = subparsers.add_parser("policies", help="Manage security policies")
-    policies_subparsers = policies_parser.add_subparsers(dest="policy_command")
-
-    list_policies = policies_subparsers.add_parser("list", help="List policies")
-    list_policies.add_argument("--type", help="Filter by policy type")
-    list_policies.add_argument("--limit", type=int, default=100)
-    list_policies.add_argument("--offset", type=int, default=0)
-    list_policies.add_argument("--format", choices=["table", "json"], default="table")
-
-    create_policy = policies_subparsers.add_parser("create", help="Create policy")
-    create_policy.add_argument("--name", required=True)
-    create_policy.add_argument("--description", required=True)
-    create_policy.add_argument(
-        "--type", required=True, help="Policy type (guardrail, compliance, custom)"
-    )
-    create_policy.add_argument(
-        "--status", default="draft", choices=["active", "draft", "archived"]
-    )
-    create_policy.add_argument("--rules", help="JSON string of policy rules")
-
-    get_policy = policies_subparsers.add_parser("get", help="Get policy details")
-    get_policy.add_argument("id", help="Policy ID")
-
-    update_policy = policies_subparsers.add_parser("update", help="Update policy")
-    update_policy.add_argument("id", help="Policy ID")
-    update_policy.add_argument("--name")
-    update_policy.add_argument("--description")
-    update_policy.add_argument("--type")
-    update_policy.add_argument("--status", choices=["active", "draft", "archived"])
-
-    delete_policy = policies_subparsers.add_parser("delete", help="Delete policy")
-    delete_policy.add_argument("id", help="Policy ID")
-    delete_policy.add_argument("--confirm", action="store_true")
-
-    policies_parser.set_defaults(func=_handle_policies)
-
-    analytics_parser = subparsers.add_parser(
-        "analytics", help="Analytics and dashboard queries"
-    )
-    analytics_subparsers = analytics_parser.add_subparsers(dest="analytics_command")
-
-    analytics_subparsers.add_parser("dashboard", help="Get dashboard overview")
-
-    findings_cmd = analytics_subparsers.add_parser("findings", help="Query findings")
-    findings_cmd.add_argument(
-        "--severity", choices=["critical", "high", "medium", "low", "info"]
-    )
-    findings_cmd.add_argument(
-        "--status",
-        choices=["open", "in_progress", "resolved", "false_positive", "accepted_risk"],
-    )
-    findings_cmd.add_argument("--limit", type=int, default=100)
-    findings_cmd.add_argument("--offset", type=int, default=0)
-    findings_cmd.add_argument("--format", choices=["table", "json"], default="table")
-
-    decisions_cmd = analytics_subparsers.add_parser(
-        "decisions", help="Query decision history"
-    )
-    decisions_cmd.add_argument("--finding-id", help="Filter by finding ID")
-    decisions_cmd.add_argument("--limit", type=int, default=100)
-    decisions_cmd.add_argument("--offset", type=int, default=0)
-    decisions_cmd.add_argument("--format", choices=["table", "json"], default="table")
-
-    top_risks_cmd = analytics_subparsers.add_parser(
-        "top-risks", help="Get top security risks"
-    )
-    top_risks_cmd.add_argument("--limit", type=int, default=10)
-
-    analytics_subparsers.add_parser("mttr", help="Get mean time to remediation")
-
-    analytics_subparsers.add_parser("roi", help="Get ROI calculations")
-
-    export_cmd = analytics_subparsers.add_parser("export", help="Export analytics data")
-    export_cmd.add_argument(
-        "--data-type", required=True, choices=["findings", "decisions"]
-    )
-
-    analytics_parser.set_defaults(func=_handle_analytics)
-
-    integrations_parser = subparsers.add_parser(
-        "integrations", help="Manage integrations"
-    )
-    integrations_subparsers = integrations_parser.add_subparsers(
-        dest="integration_command"
-    )
-
-    list_integrations = integrations_subparsers.add_parser(
-        "list", help="List integrations"
-    )
-    list_integrations.add_argument("--type", help="Filter by integration type")
-    list_integrations.add_argument("--limit", type=int, default=100)
-    list_integrations.add_argument("--offset", type=int, default=0)
-    list_integrations.add_argument(
-        "--format", choices=["table", "json"], default="table"
-    )
-
-    create_integration = integrations_subparsers.add_parser(
-        "create", help="Create integration"
-    )
-    create_integration.add_argument("--name", required=True)
-    create_integration.add_argument(
-        "--type",
-        required=True,
-        choices=["jira", "confluence", "slack", "github", "gitlab", "pagerduty"],
-    )
-
-    get_integration = integrations_subparsers.add_parser(
-        "get", help="Get integration details"
-    )
-    get_integration.add_argument("id", help="Integration ID")
-    get_integration.add_argument(
-        "--show-secrets", action="store_true", help="Show secret values"
-    )
-
-    update_integration = integrations_subparsers.add_parser(
-        "update", help="Update integration"
-    )
-    update_integration.add_argument("id", help="Integration ID")
-    update_integration.add_argument("--name")
-    update_integration.add_argument("--status", choices=["active", "inactive", "error"])
-
-    delete_integration = integrations_subparsers.add_parser(
-        "delete", help="Delete integration"
-    )
-    delete_integration.add_argument("id", help="Integration ID")
-    delete_integration.add_argument("--confirm", action="store_true")
-
-    test_integration = integrations_subparsers.add_parser(
-        "test", help="Test integration connection"
-    )
-    test_integration.add_argument("id", help="Integration ID")
-
-    integrations_parser.set_defaults(func=_handle_integrations)
-
-    reports_parser = subparsers.add_parser("reports", help="Manage reports")
-    reports_subparsers = reports_parser.add_subparsers(dest="report_command")
-
-    list_reports = reports_subparsers.add_parser("list", help="List reports")
-    list_reports.add_argument("--type", help="Filter by report type")
-    list_reports.add_argument("--limit", type=int, default=100)
-    list_reports.add_argument("--offset", type=int, default=0)
-    list_reports.add_argument("--format", choices=["table", "json"], default="table")
-
-    generate_report = reports_subparsers.add_parser("generate", help="Generate report")
-    generate_report.add_argument("--name", required=True)
-    generate_report.add_argument(
-        "--type",
-        required=True,
-        choices=[
-            "security_summary",
-            "compliance",
-            "risk_assessment",
-            "vulnerability",
-            "audit",
-            "custom",
-        ],
-    )
-    generate_report.add_argument(
-        "--output-format",
-        default="pdf",
-        choices=["pdf", "html", "json", "csv", "sarif"],
-    )
-
-    get_report = reports_subparsers.add_parser("get", help="Get report details")
-    get_report.add_argument("id", help="Report ID")
-
-    reports_parser.set_defaults(func=_handle_reports)
-
-    audit_parser = subparsers.add_parser(
-        "audit", help="Manage audit logs and compliance"
-    )
-    audit_subparsers = audit_parser.add_subparsers(dest="audit_command")
-
-    logs_cmd = audit_subparsers.add_parser("logs", help="Query audit logs")
-    logs_cmd.add_argument("--event-type", help="Filter by event type")
-    logs_cmd.add_argument("--user-id", help="Filter by user ID")
-    logs_cmd.add_argument("--limit", type=int, default=100)
-    logs_cmd.add_argument("--offset", type=int, default=0)
-    logs_cmd.add_argument("--format", choices=["table", "json"], default="table")
-
-    frameworks_cmd = audit_subparsers.add_parser(
-        "frameworks", help="List compliance frameworks"
-    )
-    frameworks_cmd.add_argument("--limit", type=int, default=100)
-    frameworks_cmd.add_argument("--offset", type=int, default=0)
-    frameworks_cmd.add_argument("--format", choices=["table", "json"], default="table")
-
-    controls_cmd = audit_subparsers.add_parser(
-        "controls", help="List compliance controls"
-    )
-    controls_cmd.add_argument("--framework-id", help="Filter by framework ID")
-    controls_cmd.add_argument("--limit", type=int, default=100)
-    controls_cmd.add_argument("--offset", type=int, default=0)
-    controls_cmd.add_argument("--format", choices=["table", "json"], default="table")
-
-    audit_parser.set_defaults(func=_handle_audit)
-
-    workflows_parser = subparsers.add_parser("workflows", help="Manage workflows")
-    workflows_subparsers = workflows_parser.add_subparsers(dest="workflow_command")
-
-    list_workflows = workflows_subparsers.add_parser("list", help="List workflows")
-    list_workflows.add_argument("--limit", type=int, default=100)
-    list_workflows.add_argument("--offset", type=int, default=0)
-    list_workflows.add_argument("--format", choices=["table", "json"], default="table")
-
-    create_workflow = workflows_subparsers.add_parser("create", help="Create workflow")
-    create_workflow.add_argument("--name", required=True)
-    create_workflow.add_argument("--description", required=True)
-
-    get_workflow = workflows_subparsers.add_parser("get", help="Get workflow details")
-    get_workflow.add_argument("id", help="Workflow ID")
-
-    execute_workflow = workflows_subparsers.add_parser(
-        "execute", help="Execute workflow"
-    )
-    execute_workflow.add_argument("id", help="Workflow ID")
-
-    workflow_history = workflows_subparsers.add_parser(
-        "history", help="Get workflow execution history"
-    )
-    workflow_history.add_argument("id", help="Workflow ID")
-    workflow_history.add_argument("--limit", type=int, default=100)
-    workflow_history.add_argument("--offset", type=int, default=0)
-    workflow_history.add_argument(
-        "--format", choices=["table", "json"], default="table"
-    )
-
-    workflows_parser.set_defaults(func=_handle_workflows)
-
-    auth_parser = subparsers.add_parser("auth", help="Manage SSO/SAML authentication")
-    auth_subparsers = auth_parser.add_subparsers(dest="auth_command")
-
-    list_sso = auth_subparsers.add_parser("list-sso", help="List SSO configurations")
-    list_sso.add_argument("--limit", type=int, default=100)
-    list_sso.add_argument("--offset", type=int, default=0)
-    list_sso.add_argument("--format", choices=["table", "json"], default="table")
-
-    create_sso = auth_subparsers.add_parser(
-        "create-sso", help="Create SSO configuration"
-    )
-    create_sso.add_argument("--name", required=True)
-    create_sso.add_argument(
-        "--provider", required=True, choices=["local", "saml", "oauth2", "ldap"]
-    )
-    create_sso.add_argument("--status", choices=["active", "inactive", "pending"])
-    create_sso.add_argument("--entity-id")
-    create_sso.add_argument("--sso-url")
-    create_sso.add_argument("--certificate")
-
-    get_sso = auth_subparsers.add_parser("get-sso", help="Get SSO configuration")
-    get_sso.add_argument("id", help="SSO config ID")
-
-    delete_sso = auth_subparsers.add_parser(
-        "delete-sso", help="Delete SSO configuration"
-    )
-    delete_sso.add_argument("id", help="SSO config ID")
-    delete_sso.add_argument("--confirm", action="store_true")
-
-    auth_parser.set_defaults(func=_handle_auth)
-
-    secrets_parser = subparsers.add_parser("secrets", help="Manage secrets detection")
-    secrets_subparsers = secrets_parser.add_subparsers(dest="secrets_command")
-
-    list_secrets = secrets_subparsers.add_parser("list", help="List secret findings")
-    list_secrets.add_argument("--repository")
-    list_secrets.add_argument("--limit", type=int, default=100)
-    list_secrets.add_argument("--offset", type=int, default=0)
-    list_secrets.add_argument("--format", choices=["table", "json"], default="table")
-
-    scan_secrets = secrets_subparsers.add_parser(
-        "scan", help="Scan repository for secrets"
-    )
-    scan_secrets.add_argument("--repository", required=True)
-    scan_secrets.add_argument("--branch", default="main")
-
-    resolve_secrets = secrets_subparsers.add_parser(
-        "resolve", help="Resolve secret finding"
-    )
-    resolve_secrets.add_argument("id", help="Finding ID")
-
-    secrets_parser.set_defaults(func=_handle_secrets)
-
-    iac_parser = subparsers.add_parser("iac", help="Manage IaC scanning")
-    iac_subparsers = iac_parser.add_subparsers(dest="iac_command")
-
-    list_iac = iac_subparsers.add_parser("list", help="List IaC findings")
-    list_iac.add_argument(
-        "--provider",
-        choices=["terraform", "cloudformation", "kubernetes", "ansible", "helm"],
-    )
-    list_iac.add_argument("--limit", type=int, default=100)
-    list_iac.add_argument("--offset", type=int, default=0)
-    list_iac.add_argument("--format", choices=["table", "json"], default="table")
-
-    scan_iac = iac_subparsers.add_parser("scan", help="Scan IaC files")
-    scan_iac.add_argument(
-        "--provider",
-        required=True,
-        choices=["terraform", "cloudformation", "kubernetes", "ansible", "helm"],
-    )
-    scan_iac.add_argument("--file-path", required=True)
-
-    resolve_iac = iac_subparsers.add_parser("resolve", help="Resolve IaC finding")
-    resolve_iac.add_argument("id", help="Finding ID")
-
-    iac_parser.set_defaults(func=_handle_iac)
-=======
     pentagi_parser = subparsers.add_parser("pentagi", help="Manage Pentagi pen testing")
     pentagi_subparsers = pentagi_parser.add_subparsers(dest="pentagi_command")
 
@@ -2939,7 +1695,6 @@
     create_config.add_argument("--disabled", action="store_true")
 
     pentagi_parser.set_defaults(func=_handle_pentagi)
->>>>>>> 0d5eff84
 
     return parser
 
