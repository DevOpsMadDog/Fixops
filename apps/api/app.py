from __future__ import annotations

import csv
import importlib.util
import io
import json
import logging
import os
import secrets
import shutil
import uuid
from contextlib import suppress
from datetime import datetime, timedelta
from pathlib import Path
from tempfile import SpooledTemporaryFile
from types import SimpleNamespace
from typing import Any, Dict, Mapping, Optional, Tuple

import jwt
from fastapi import Body, Depends, FastAPI, File, HTTPException, UploadFile
from fastapi.middleware.cors import CORSMiddleware
from fastapi.security import APIKeyHeader

<<<<<<< HEAD
from apps.api.analytics_router import router as analytics_router
from apps.api.audit_router import router as audit_router
from apps.api.auth_router import router as auth_router
from apps.api.bulk_router import router as bulk_router
from apps.api.iac_router import router as iac_router
from apps.api.ide_router import router as ide_router
from apps.api.integrations_router import router as integrations_router
from apps.api.inventory_router import router as inventory_router
from apps.api.policies_router import router as policies_router
from apps.api.reports_router import router as reports_router
from apps.api.secrets_router import router as secrets_router
from apps.api.teams_router import router as teams_router
from apps.api.users_router import router as users_router
from apps.api.workflows_router import router as workflows_router
=======
from apps.api.pentagi_router import router as pentagi_router
>>>>>>> 0d5eff84
from backend.api.evidence import router as evidence_router
from backend.api.graph import router as graph_router
from backend.api.provenance import router as provenance_router
from backend.api.risk import router as risk_router
from core.analytics import AnalyticsStore
from core.configuration import OverlayConfig, load_overlay
from core.enhanced_decision import EnhancedDecisionEngine
from core.feedback import FeedbackRecorder
from core.flags.provider_factory import create_flag_provider
from core.paths import ensure_secure_directory, verify_allowlisted_path
from core.storage import ArtefactArchive
from telemetry import configure as configure_telemetry

if importlib.util.find_spec("opentelemetry.instrumentation.fastapi"):
    from opentelemetry.instrumentation.fastapi import FastAPIInstrumentor
else:  # pragma: no cover - fallback when instrumentation is unavailable
    from telemetry.fastapi_noop import FastAPIInstrumentor  # type: ignore[assignment]

from .health import router as health_router
from .middleware import CorrelationIdMiddleware, RequestLoggingMiddleware
from .normalizers import (
    InputNormalizer,
    NormalizedBusinessContext,
    NormalizedCNAPP,
    NormalizedCVEFeed,
    NormalizedSARIF,
    NormalizedSBOM,
    NormalizedVEX,
)
from .pipeline import PipelineOrchestrator
from .rate_limiter import RateLimitMiddleware
from .routes.enhanced import router as enhanced_router
from .upload_manager import ChunkUploadManager

logger = logging.getLogger(__name__)

JWT_ALGORITHM = "HS256"
JWT_EXP_MINUTES = int(os.getenv("FIXOPS_JWT_EXP_MINUTES", "120"))
_JWT_SECRET_FILE = Path(os.getenv("FIXOPS_DATA_DIR", ".fixops_data")) / ".jwt_secret"


def _load_or_generate_jwt_secret() -> str:
    """
    Load JWT secret from environment or file, or generate and persist a new one.

    Priority:
    1. FIXOPS_JWT_SECRET environment variable
    2. Persisted secret file
    3. Generate new secret and persist to file (demo mode only)

    Returns:
        str: The JWT secret key

    Raises:
        ValueError: If no secret is available in non-demo mode
    """
    # Priority 1: Environment variable
    env_secret = os.getenv("FIXOPS_JWT_SECRET")
    if env_secret:
        logger.info("Using JWT signing key from environment variable")
        return env_secret

    # Priority 2: Persisted file
    try:
        _JWT_SECRET_FILE.parent.mkdir(parents=True, exist_ok=True)
        if _JWT_SECRET_FILE.exists():
            secret = _JWT_SECRET_FILE.read_text().strip()
            if secret:
                logger.info("Loaded persisted JWT signing key from file")
                return secret
    except Exception as e:
        logger.warning(f"Failed to read JWT signing key file: {e}")

    # Priority 3: Generate and persist (demo mode only)
    mode = os.getenv("FIXOPS_MODE", "").lower()
    if mode == "demo":
        secret = secrets.token_hex(32)
        try:
            _JWT_SECRET_FILE.write_text(secret)
            _JWT_SECRET_FILE.chmod(0o600)  # Secure permissions
            logger.warning(
                f"Generated and persisted new JWT signing key to {_JWT_SECRET_FILE}. "
                "For production, set JWT signing key via environment variable."
            )
            return secret
        except Exception as e:
            logger.error(f"Failed to persist JWT signing key: {e}")
            logger.warning(
                "Using non-persisted signing key. Tokens will be invalid after restart."
            )
            return secret
    else:
        raise ValueError(
            "FIXOPS_JWT_SECRET environment variable must be set in non-demo mode. "
            "Generate one with: python -c 'import secrets; print(secrets.token_hex(32))'"
        )


JWT_SECRET = _load_or_generate_jwt_secret()


def generate_access_token(data: Dict[str, Any]) -> str:
    """Generate a signed JWT access token with an expiry."""

    exp = datetime.utcnow() + timedelta(minutes=JWT_EXP_MINUTES)
    payload = {**data, "exp": exp}
    token = jwt.encode(payload, JWT_SECRET, algorithm=JWT_ALGORITHM)
    return token


def decode_access_token(token: str) -> Dict[str, Any]:
    """Decode and validate a JWT access token."""

    try:
        payload = jwt.decode(token, JWT_SECRET, algorithms=[JWT_ALGORITHM])
    except jwt.ExpiredSignatureError as exc:  # pragma: no cover - depends on wall clock
        raise HTTPException(status_code=401, detail="Token expired") from exc
    except jwt.InvalidTokenError as exc:
        raise HTTPException(status_code=401, detail="Invalid token") from exc
    return payload


def create_app() -> FastAPI:
    """Create the FastAPI application with file-upload ingestion endpoints."""

    try:
        overlay = load_overlay(allow_demo_token_fallback=True)
    except TypeError:
        overlay = load_overlay()

    flag_provider = create_flag_provider(overlay.raw_config)

    branding = flag_provider.json(
        "fixops.branding",
        default={
            "product_name": "FixOps",
            "short_name": "FixOps",
            "org_name": "FixOps",
            "telemetry_namespace": "fixops",
        },
    )

    configure_telemetry(service_name=f"{branding['telemetry_namespace']}-api")

    app = FastAPI(
        title=f"{branding['product_name']} Ingestion Demo API",
        description=f"Security decision engine by {branding['org_name']}",
        version="0.1.0",
    )
    FastAPIInstrumentor.instrument_app(app)
    if not hasattr(app, "state"):
        app.state = SimpleNamespace()  # type: ignore[assignment]

    app.state.branding = branding
    app.state.flag_provider = flag_provider

    app.add_middleware(CorrelationIdMiddleware)

    app.add_middleware(RequestLoggingMiddleware)

    rate_limit_enabled = flag_provider.bool("fixops.feature.rate_limit", default=True)
    if rate_limit_enabled:
        requests_per_minute = int(os.getenv("FIXOPS_RL_REQ_PER_MIN", "60"))
        burst_size = int(os.getenv("FIXOPS_RL_BURST_SIZE", "10"))
        app.add_middleware(
            RateLimitMiddleware,
            requests_per_minute=requests_per_minute,
            burst_size=burst_size,
        )

    @app.middleware("http")
    async def add_product_header(request, call_next):
        """Add X-Product-Name header to all responses."""
        response = await call_next(request)
        response.headers["X-Product-Name"] = branding["product_name"]
        response.headers["X-Product-Version"] = "0.1.0"
        return response

    @app.middleware("http")
    async def add_security_headers(request, call_next):
        """Add security headers to all responses."""
        response = await call_next(request)
        response.headers.setdefault("X-Content-Type-Options", "nosniff")
        response.headers.setdefault("X-Frame-Options", "DENY")
        response.headers.setdefault(
            "Referrer-Policy", "strict-origin-when-cross-origin"
        )
        response.headers.setdefault(
            "Permissions-Policy", "geolocation=(), microphone=(), camera=()"
        )
        return response

    origins_env = os.getenv("FIXOPS_ALLOWED_ORIGINS", "")
    origins = [origin.strip() for origin in origins_env.split(",") if origin.strip()]
    if not origins:
        origins = [
            "http://localhost:3000",
            "http://localhost:8000",
            "http://127.0.0.1:3000",
            "http://127.0.0.1:8000",
        ]
        if overlay.mode != "demo":
            logger.warning(
                "FIXOPS_ALLOWED_ORIGINS not set in non-demo mode. "
                "Using default localhost origins. "
                "Set FIXOPS_ALLOWED_ORIGINS for production deployments."
            )

    app.add_middleware(
        CORSMiddleware,
        allow_origins=origins,
        allow_credentials=True,
        allow_methods=["*"],
        allow_headers=["*"],
    )

    normalizer = InputNormalizer()
    orchestrator = PipelineOrchestrator()

    # API authentication setup
    auth_strategy = overlay.auth.get("strategy", "").lower()
    header_name = overlay.auth.get(
        "header", "X-API-Key" if auth_strategy != "jwt" else "Authorization"
    )
    api_key_header = APIKeyHeader(name=header_name, auto_error=False)
    expected_tokens = overlay.auth_tokens if auth_strategy == "token" else tuple()

    async def _verify_api_key(api_key: Optional[str] = Depends(api_key_header)) -> None:
        if auth_strategy == "token":
            if not api_key or api_key not in expected_tokens:
                raise HTTPException(
                    status_code=401, detail="Invalid or missing API token"
                )
            return
        if auth_strategy == "jwt":
            if not api_key:
                raise HTTPException(
                    status_code=401, detail="Missing Authorization header"
                )
            token = api_key
            if token.lower().startswith("bearer "):
                token = token[7:].strip()
            decode_access_token(token)

    allowlist = overlay.allowed_data_roots or (Path("data").resolve(),)
    for directory in overlay.data_directories.values():
        secure_path = verify_allowlisted_path(directory, allowlist)
        ensure_secure_directory(secure_path)

    archive_dir = overlay.data_directories.get("archive_dir")
    if archive_dir is None:
        root = allowlist[0]
        root = verify_allowlisted_path(root, allowlist)
        archive_dir = (root / "archive" / overlay.mode).resolve()
    archive_dir = verify_allowlisted_path(archive_dir, allowlist)
    archive = ArtefactArchive(archive_dir, allowlist=allowlist)

    analytics_dir = overlay.data_directories.get("analytics_dir")
    if analytics_dir is None:
        root = allowlist[0]
        root = verify_allowlisted_path(root, allowlist)
        analytics_dir = (root / "analytics" / overlay.mode).resolve()
    analytics_dir = verify_allowlisted_path(analytics_dir, allowlist)
    analytics_store = AnalyticsStore(analytics_dir, allowlist=allowlist)

    provenance_dir = overlay.data_directories.get("provenance_dir")
    if provenance_dir is None:
        root = allowlist[0]
        root = verify_allowlisted_path(root, allowlist)
        provenance_dir = (root / "artifacts" / "attestations" / overlay.mode).resolve()
    provenance_dir = verify_allowlisted_path(provenance_dir, allowlist)
    provenance_dir = ensure_secure_directory(provenance_dir)

    risk_dir = overlay.data_directories.get("risk_dir")
    if risk_dir is None:
        root = allowlist[0]
        root = verify_allowlisted_path(root, allowlist)
        risk_dir = (root / "artifacts").resolve()
    risk_dir = verify_allowlisted_path(risk_dir, allowlist)
    risk_dir = ensure_secure_directory(risk_dir)

    app.state.normalizer = normalizer
    app.state.orchestrator = orchestrator
    app.state.artifacts: Dict[str, Any] = {}  # type: ignore[misc]
    app.state.overlay = overlay
    app.state.archive = archive
    app.state.archive_records: Dict[str, Dict[str, Any]] = {}  # type: ignore[misc]
    app.state.analytics_store = analytics_store
    app.state.feedback = (
        FeedbackRecorder(overlay, analytics_store=analytics_store)
        if overlay.toggles.get("capture_feedback")
        else None
    )
    app.state.enhanced_engine = EnhancedDecisionEngine(
        overlay.enhanced_decision_settings
    )
    sbom_dir = overlay.data_directories.get("sbom_dir")
    if sbom_dir is None:
        root = allowlist[0]
        root = verify_allowlisted_path(root, allowlist)
        sbom_dir = (root / "artifacts" / "sbom").resolve()
    sbom_dir = verify_allowlisted_path(sbom_dir, allowlist)
    sbom_dir = ensure_secure_directory(sbom_dir)

    graph_dir = overlay.data_directories.get("graph_dir")
    if graph_dir is None:
        root = allowlist[0]
        root = verify_allowlisted_path(root, allowlist)
        graph_dir = (root / "analysis").resolve()
    graph_dir = verify_allowlisted_path(graph_dir, allowlist)
    graph_dir = ensure_secure_directory(graph_dir)

    evidence_dir = overlay.data_directories.get("evidence_dir")
    if evidence_dir is None:
        root = allowlist[0]
        root = verify_allowlisted_path(root, allowlist)
        evidence_dir = (root / "evidence").resolve()
    evidence_dir = verify_allowlisted_path(evidence_dir, allowlist)
    evidence_dir = ensure_secure_directory(evidence_dir)
    evidence_manifest_dir = ensure_secure_directory(evidence_dir / "manifests")
    evidence_bundle_dir = ensure_secure_directory(evidence_dir / "bundles")

    app.state.provenance_dir = provenance_dir
    app.state.risk_dir = risk_dir
    app.state.sbom_dir = sbom_dir
    app.state.graph_config = {
        "repo_path": Path(".").resolve(),
        "attestation_dir": provenance_dir,
        "sbom_dir": sbom_dir,
        "risk_dir": risk_dir,
        "releases_path": graph_dir / "releases.json",
    }
    app.state.evidence_manifest_dir = evidence_manifest_dir
    app.state.evidence_bundle_dir = evidence_bundle_dir
    uploads_dir = overlay.data_directories.get("uploads_dir")
    if uploads_dir is None:
        root = allowlist[0]
        uploads_dir = (root / "uploads" / overlay.mode).resolve()
    uploads_dir = verify_allowlisted_path(uploads_dir, allowlist)
    upload_manager = ChunkUploadManager(uploads_dir)
    app.state.upload_manager = upload_manager

    app.include_router(health_router)

    @app.get("/api/v1/status", dependencies=[Depends(_verify_api_key)])
    async def authenticated_status() -> Dict[str, Any]:
        """Authenticated status endpoint."""
        return {
            "status": "ok",
            "timestamp": datetime.utcnow().isoformat() + "Z",
            "service": "fixops-api",
            "version": os.getenv("FIXOPS_VERSION", "0.1.0"),
        }

    app.include_router(enhanced_router, dependencies=[Depends(_verify_api_key)])
    app.include_router(provenance_router, dependencies=[Depends(_verify_api_key)])
    app.include_router(risk_router, dependencies=[Depends(_verify_api_key)])
    app.include_router(graph_router, dependencies=[Depends(_verify_api_key)])
    app.include_router(evidence_router, dependencies=[Depends(_verify_api_key)])
<<<<<<< HEAD
    app.include_router(inventory_router, dependencies=[Depends(_verify_api_key)])
    app.include_router(users_router, dependencies=[Depends(_verify_api_key)])
    app.include_router(teams_router, dependencies=[Depends(_verify_api_key)])
    app.include_router(policies_router, dependencies=[Depends(_verify_api_key)])
    app.include_router(analytics_router, dependencies=[Depends(_verify_api_key)])
    app.include_router(integrations_router, dependencies=[Depends(_verify_api_key)])
    app.include_router(reports_router, dependencies=[Depends(_verify_api_key)])
    app.include_router(audit_router, dependencies=[Depends(_verify_api_key)])
    app.include_router(workflows_router, dependencies=[Depends(_verify_api_key)])
    app.include_router(auth_router, dependencies=[Depends(_verify_api_key)])
    app.include_router(secrets_router, dependencies=[Depends(_verify_api_key)])
    app.include_router(iac_router, dependencies=[Depends(_verify_api_key)])
    app.include_router(bulk_router, dependencies=[Depends(_verify_api_key)])
    app.include_router(ide_router, dependencies=[Depends(_verify_api_key)])
=======
    app.include_router(pentagi_router, dependencies=[Depends(_verify_api_key)])
>>>>>>> 0d5eff84

    _CHUNK_SIZE = 1024 * 1024
    _RAW_BYTES_THRESHOLD = 4 * 1024 * 1024

    async def _read_limited(
        file: UploadFile, stage: str
    ) -> Tuple[SpooledTemporaryFile, int]:
        """Stream an upload into a spooled file respecting the configured limit."""

        limit = overlay.upload_limit(stage)
        total = 0
        try:
            buffer = SpooledTemporaryFile(max_size=_CHUNK_SIZE, mode="w+b")
            while total < limit:
                remaining = limit - total
                chunk = await file.read(min(_CHUNK_SIZE, remaining))
                if not chunk:
                    break
                if total + len(chunk) > limit:
                    buffer.close()
                    raise HTTPException(
                        status_code=413,
                        detail={
                            "message": f"Upload for stage '{stage}' exceeded limit",
                            "max_bytes": limit,
                            "received_bytes": total + len(chunk),
                        },
                    )
                buffer.write(chunk)
                total += len(chunk)
        except HTTPException:
            raise
        except Exception:
            buffer.close()
            raise
        buffer.seek(0)
        return buffer, total

    def _maybe_materialise_raw(
        buffer: SpooledTemporaryFile,
        total: int,
        *,
        threshold: int = _RAW_BYTES_THRESHOLD,
    ) -> Optional[bytes]:
        if total > threshold:
            return None
        buffer.seek(0)
        data = buffer.read()
        buffer.seek(0)
        return data

    def _validate_content_type(file: UploadFile, expected: tuple[str, ...]) -> None:
        if file.content_type and file.content_type not in expected:
            raise HTTPException(
                status_code=415,
                detail={
                    "message": "Unsupported content type",
                    "received": file.content_type,
                    "expected": list(expected),
                },
            )

    def _store(
        stage: str,
        payload: Any,
        *,
        original_filename: Optional[str] = None,
        raw_bytes: Optional[bytes] = None,
    ) -> None:
        logger.debug("Storing stage %s", stage)
        app.state.artifacts[stage] = payload
        try:
            record = app.state.archive.persist(
                stage,
                payload,
                original_filename=original_filename,
                raw_bytes=raw_bytes,
            )
        except (
            Exception
        ) as exc:  # pragma: no cover - persistence must not break ingestion
            logger.exception("Failed to persist artefact stage %s", stage)
            record = {"stage": stage, "error": str(exc)}
        app.state.archive_records[stage] = record

    supported_stages = {
        "design",
        "sbom",
        "sarif",
        "cve",
        "vex",
        "cnapp",
        "context",
    }

    def _process_design(
        buffer: SpooledTemporaryFile, total: int, filename: str
    ) -> Dict[str, Any]:
        text_stream = io.TextIOWrapper(
            buffer, encoding="utf-8", errors="ignore", newline=""  # type: ignore[arg-type]
        )
        try:
            reader = csv.DictReader(text_stream)
            rows = [
                row
                for row in reader
                if any((value or "").strip() for value in row.values())
            ]
            columns = reader.fieldnames or []
        finally:
            buffer = text_stream.detach()  # type: ignore[assignment]
        if not rows:
            raise HTTPException(status_code=400, detail="Design CSV contained no rows")

        overlay: OverlayConfig = app.state.overlay
        strict_validation = overlay.toggles.get("strict_validation", False)

        if strict_validation:
            required_columns = {
                "component",
                "subcomponent",
                "owner",
                "data_class",
                "description",
                "control_scope",
            }
            missing_columns = required_columns - set(columns)
            if missing_columns:
                raise HTTPException(
                    status_code=422,
                    detail={
                        "message": "Design CSV missing required columns (strict mode)",
                        "missing_columns": sorted(missing_columns),
                        "required_columns": sorted(required_columns),
                    },
                )

        dataset = {"columns": columns, "rows": rows}
        raw_bytes = _maybe_materialise_raw(buffer, total)
        _store("design", dataset, original_filename=filename, raw_bytes=raw_bytes)
        return {
            "status": "ok",
            "stage": "design",
            "input_filename": filename,
            "row_count": len(rows),
            "columns": columns,
            "data": dataset,
        }

    def _process_sbom(
        buffer: SpooledTemporaryFile, total: int, filename: str
    ) -> Dict[str, Any]:
        buffer.seek(0)
        try:
            sbom_data = json.load(buffer)
        except json.JSONDecodeError as exc:
            raise HTTPException(
                status_code=400, detail=f"Invalid JSON in SBOM: {exc}"
            ) from exc

        overlay: OverlayConfig = app.state.overlay
        strict_validation = overlay.toggles.get("strict_validation", False)

        bom_format = sbom_data.get("bomFormat")
        if bom_format and bom_format not in ("CycloneDX", "SPDX"):
            if strict_validation:
                raise HTTPException(
                    status_code=422,
                    detail={
                        "message": f"Unsupported SBOM format: {bom_format}",
                        "supported_formats": ["CycloneDX", "SPDX"],
                    },
                )
            else:
                logger.warning(
                    "SBOM has unsupported bomFormat: %s, continuing with provider fallback",
                    bom_format,
                )

        if not bom_format:
            components = sbom_data.get("components")
            detected_manifests = sbom_data.get("detectedManifests")
            artifacts = sbom_data.get("artifacts")
            descriptor = sbom_data.get("descriptor")

            has_known_format = (
                isinstance(components, list)
                or isinstance(detected_manifests, dict)
                or isinstance(artifacts, list)
                or isinstance(descriptor, dict)
            )

            if not has_known_format and strict_validation:
                raise HTTPException(
                    status_code=422,
                    detail={
                        "message": "SBOM missing bomFormat and has unrecognized structure",
                        "hint": "Provide bomFormat field or use a known format (CycloneDX, GitHub dependency snapshot, Syft)",
                    },
                )

        buffer.seek(0)
        try:
            sbom: NormalizedSBOM = normalizer.load_sbom(buffer)
        except Exception as exc:
            logger.exception("SBOM normalisation failed")
            raise HTTPException(
                status_code=400, detail=f"Failed to parse SBOM: {exc}"
            ) from exc
        raw_bytes = _maybe_materialise_raw(buffer, total)
        _store("sbom", sbom, original_filename=filename, raw_bytes=raw_bytes)
        return {
            "status": "ok",
            "stage": "sbom",
            "input_filename": filename,
            "metadata": sbom.metadata,
            "component_preview": [
                component.to_dict() for component in sbom.components[:5]
            ],
            "format": sbom.format,
        }

    def _process_cve(
        buffer: SpooledTemporaryFile, total: int, filename: str
    ) -> Dict[str, Any]:
        try:
            cve_feed: NormalizedCVEFeed = normalizer.load_cve_feed(buffer)
        except Exception as exc:
            logger.exception("CVE feed normalisation failed")
            raise HTTPException(
                status_code=400, detail=f"Failed to parse CVE feed: {exc}"
            ) from exc

        overlay: OverlayConfig = app.state.overlay
        strict_validation = overlay.toggles.get("strict_validation", False)

        if cve_feed.errors and strict_validation:
            raise HTTPException(
                status_code=422,
                detail={
                    "message": "CVE feed contains validation errors (strict mode)",
                    "record_count": cve_feed.metadata.get("record_count", 0),
                    "validation_errors": cve_feed.errors[:10],
                    "total_errors": len(cve_feed.errors),
                    "hint": "Use official CVE JSON 5.1.1 format or ensure all required fields are present",
                },
            )

        raw_bytes = _maybe_materialise_raw(buffer, total)
        _store("cve", cve_feed, original_filename=filename, raw_bytes=raw_bytes)
        return {
            "status": "ok",
            "stage": "cve",
            "input_filename": filename,
            "record_count": cve_feed.metadata.get("record_count", 0),
            "validation_errors": cve_feed.errors,
        }

    def _process_vex(
        buffer: SpooledTemporaryFile, total: int, filename: str
    ) -> Dict[str, Any]:
        try:
            vex_doc: NormalizedVEX = normalizer.load_vex(buffer)
        except Exception as exc:
            logger.exception("VEX normalisation failed")
            raise HTTPException(
                status_code=400, detail=f"Failed to parse VEX document: {exc}"
            ) from exc
        raw_bytes = _maybe_materialise_raw(buffer, total)
        _store("vex", vex_doc, original_filename=filename, raw_bytes=raw_bytes)
        return {
            "status": "ok",
            "stage": "vex",
            "input_filename": filename,
            "assertions": vex_doc.metadata.get("assertion_count", 0),
            "not_affected": len(vex_doc.suppressed_refs),
        }

    def _process_cnapp(
        buffer: SpooledTemporaryFile, total: int, filename: str
    ) -> Dict[str, Any]:
        try:
            cnapp_payload: NormalizedCNAPP = normalizer.load_cnapp(buffer)
        except Exception as exc:
            logger.exception("CNAPP normalisation failed")
            raise HTTPException(
                status_code=400, detail=f"Failed to parse CNAPP payload: {exc}"
            ) from exc
        raw_bytes = _maybe_materialise_raw(buffer, total)
        _store("cnapp", cnapp_payload, original_filename=filename, raw_bytes=raw_bytes)
        return {
            "status": "ok",
            "stage": "cnapp",
            "input_filename": filename,
            "asset_count": cnapp_payload.metadata.get(
                "asset_count", len(cnapp_payload.assets)
            ),
            "finding_count": cnapp_payload.metadata.get(
                "finding_count", len(cnapp_payload.findings)
            ),
        }

    def _process_sarif(
        buffer: SpooledTemporaryFile, total: int, filename: str
    ) -> Dict[str, Any]:
        try:
            sarif: NormalizedSARIF = normalizer.load_sarif(buffer)
        except Exception as exc:
            logger.exception("SARIF normalisation failed")
            raise HTTPException(
                status_code=400, detail=f"Failed to parse SARIF: {exc}"
            ) from exc
        raw_bytes = _maybe_materialise_raw(buffer, total)
        _store("sarif", sarif, original_filename=filename, raw_bytes=raw_bytes)
        return {
            "status": "ok",
            "stage": "sarif",
            "input_filename": filename,
            "metadata": sarif.metadata,
            "tools": sarif.tool_names,
        }

    def _process_context(
        buffer: SpooledTemporaryFile,
        total: int,
        filename: str,
        content_type: Optional[str] = None,
    ) -> Dict[str, Any]:
        try:
            context: NormalizedBusinessContext = normalizer.load_business_context(
                buffer, content_type=content_type
            )
        except Exception as exc:
            logger.exception("Business context normalisation failed")
            raise HTTPException(
                status_code=400, detail=f"Failed to parse business context: {exc}"
            ) from exc
        raw_bytes = _maybe_materialise_raw(buffer, total)
        _store("context", context, original_filename=filename, raw_bytes=raw_bytes)
        return {
            "status": "ok",
            "stage": "context",
            "input_filename": filename,
            "format": context.format,
            "ssvc_factors": context.ssvc,
            "components": context.components,
        }

    def _process_from_buffer(
        stage: str,
        buffer: SpooledTemporaryFile,
        total: int,
        filename: str,
        content_type: Optional[str] = None,
    ) -> Dict[str, Any]:
        if stage == "design":
            return _process_design(buffer, total, filename)
        if stage == "sbom":
            return _process_sbom(buffer, total, filename)
        if stage == "cve":
            return _process_cve(buffer, total, filename)
        if stage == "vex":
            return _process_vex(buffer, total, filename)
        if stage == "cnapp":
            return _process_cnapp(buffer, total, filename)
        if stage == "sarif":
            return _process_sarif(buffer, total, filename)
        if stage == "context":
            return _process_context(buffer, total, filename, content_type)
        raise HTTPException(status_code=400, detail=f"Unsupported stage '{stage}'")

    def _process_from_path(
        stage: str, path: Path, filename: str, content_type: Optional[str] = None
    ) -> Dict[str, Any]:
        buffer = SpooledTemporaryFile(max_size=_CHUNK_SIZE, mode="w+b")
        try:
            with path.open("rb") as handle:
                shutil.copyfileobj(handle, buffer)  # type: ignore[misc]
            total = buffer.tell()
            buffer.seek(0)
            return _process_from_buffer(stage, buffer, total, filename, content_type)
        finally:
            with suppress(Exception):
                buffer.close()

    @app.post("/inputs/design", dependencies=[Depends(_verify_api_key)])
    async def ingest_design(file: UploadFile = File(...)) -> Dict[str, Any]:
        _validate_content_type(
            file, ("text/csv", "application/vnd.ms-excel", "application/csv")
        )
        buffer, total = await _read_limited(file, "design")
        try:
            return _process_design(buffer, total, file.filename or "design.csv")
        finally:
            with suppress(Exception):
                buffer.close()

    @app.post("/inputs/sbom", dependencies=[Depends(_verify_api_key)])
    async def ingest_sbom(file: UploadFile = File(...)) -> Dict[str, Any]:
        _validate_content_type(
            file,
            (
                "application/json",
                "text/json",
                "application/zip",
                "application/x-zip-compressed",
                "application/gzip",
            ),
        )
        buffer, total = await _read_limited(file, "sbom")
        try:
            # Validate JSON structure if content-type is JSON
            if file.content_type in ("application/json", "text/json"):
                buffer.seek(0)
                try:
                    json.load(buffer)
                    buffer.seek(0)
                except json.JSONDecodeError as exc:
                    raise HTTPException(
                        status_code=422,
                        detail=f"Invalid JSON payload: {exc}",
                    ) from exc
            return _process_sbom(buffer, total, file.filename or "sbom.json")
        finally:
            with suppress(Exception):
                buffer.close()

    @app.post("/inputs/cve", dependencies=[Depends(_verify_api_key)])
    async def ingest_cve(file: UploadFile = File(...)) -> Dict[str, Any]:
        _validate_content_type(
            file,
            (
                "application/json",
                "text/json",
                "application/zip",
                "application/x-zip-compressed",
                "application/gzip",
            ),
        )
        buffer, total = await _read_limited(file, "cve")
        try:
            return _process_cve(buffer, total, file.filename or "cve.json")
        finally:
            with suppress(Exception):
                buffer.close()

    @app.post("/inputs/vex", dependencies=[Depends(_verify_api_key)])
    async def ingest_vex(file: UploadFile = File(...)) -> Dict[str, Any]:
        _validate_content_type(file, ("application/json", "text/json"))
        buffer, total = await _read_limited(file, "vex")
        try:
            return _process_vex(buffer, total, file.filename or "vex.json")
        finally:
            with suppress(Exception):
                buffer.close()

    @app.post("/inputs/cnapp", dependencies=[Depends(_verify_api_key)])
    async def ingest_cnapp(file: UploadFile = File(...)) -> Dict[str, Any]:
        _validate_content_type(file, ("application/json", "text/json"))
        buffer, total = await _read_limited(file, "cnapp")
        try:
            return _process_cnapp(buffer, total, file.filename or "cnapp.json")
        finally:
            with suppress(Exception):
                buffer.close()

    @app.post("/inputs/sarif", dependencies=[Depends(_verify_api_key)])
    async def ingest_sarif(file: UploadFile = File(...)) -> Dict[str, Any]:
        _validate_content_type(
            file,
            (
                "application/json",
                "text/json",
                "application/zip",
                "application/x-zip-compressed",
                "application/gzip",
            ),
        )
        buffer, total = await _read_limited(file, "sarif")
        try:
            return _process_sarif(buffer, total, file.filename or "scan.sarif")
        finally:
            with suppress(Exception):
                buffer.close()

    @app.post("/inputs/context", dependencies=[Depends(_verify_api_key)])
    async def ingest_context(file: UploadFile = File(...)) -> Dict[str, Any]:
        _validate_content_type(
            file,
            (
                "application/json",
                "text/json",
                "application/x-yaml",
                "text/yaml",
                "application/yaml",
                "text/plain",
            ),
        )
        buffer, total = await _read_limited(file, "context")
        try:
            return _process_context(
                buffer, total, file.filename or "context.yaml", file.content_type
            )
        finally:
            with suppress(Exception):
                buffer.close()

    @app.post("/inputs/{stage}/chunks/start", dependencies=[Depends(_verify_api_key)])
    async def initialise_chunk_upload(
        stage: str, payload: Dict[str, Any] = Body(...)
    ) -> Dict[str, Any]:
        if stage not in supported_stages:
            raise HTTPException(
                status_code=404, detail=f"Stage '{stage}' not recognised"
            )
        filename = str(
            payload.get("file_name") or payload.get("filename") or f"{stage}.bin"
        )
        try:
            total_bytes = (
                int(payload.get("total_size"))  # type: ignore[arg-type]
                if payload.get("total_size") is not None
                else None
            )
        except (TypeError, ValueError):
            raise HTTPException(status_code=400, detail="total_size must be an integer")
        checksum = payload.get("checksum")
        content_type = payload.get("content_type")
        session = upload_manager.create_session(
            stage,
            filename=filename,
            total_bytes=total_bytes,
            checksum=checksum,
            content_type=content_type,
        )
        return {"status": "initialised", "session": session.to_dict()}

    @app.put(
        "/inputs/{stage}/chunks/{session_id}", dependencies=[Depends(_verify_api_key)]
    )
    async def upload_chunk(
        stage: str,
        session_id: str,
        chunk: UploadFile = File(...),
        offset: Optional[int] = None,
    ) -> Dict[str, Any]:
        if stage not in supported_stages:
            raise HTTPException(
                status_code=404, detail=f"Stage '{stage}' not recognised"
            )

        # Validate offset parameter
        if offset is not None and offset < 0:
            raise HTTPException(
                status_code=400,
                detail=f"Invalid offset: {offset}. Offset must be non-negative.",
            )

        data = await chunk.read()
        try:
            session = upload_manager.append_chunk(session_id, data, offset=offset)
        except KeyError:
            raise HTTPException(status_code=404, detail="Upload session not found")
        except ValueError as exc:
            raise HTTPException(status_code=400, detail=str(exc))
        return {"status": "chunk_received", "session": session.to_dict()}

    @app.post(
        "/inputs/{stage}/chunks/{session_id}/complete",
        dependencies=[Depends(_verify_api_key)],
    )
    async def complete_upload(stage: str, session_id: str) -> Dict[str, Any]:
        if stage not in supported_stages:
            raise HTTPException(
                status_code=404, detail=f"Stage '{stage}' not recognised"
            )
        try:
            session = upload_manager.finalise(session_id)
        except KeyError:
            raise HTTPException(status_code=404, detail="Upload session not found")
        except ValueError as exc:
            raise HTTPException(status_code=400, detail=str(exc))
        path = session.path
        if path is None:
            raise HTTPException(status_code=500, detail="Upload payload missing")
        response = _process_from_path(
            stage, path, session.filename, session.content_type
        )
        response["upload_session"] = session.to_dict()
        return response

    @app.get(
        "/inputs/{stage}/chunks/{session_id}", dependencies=[Depends(_verify_api_key)]
    )
    async def upload_status(stage: str, session_id: str) -> Dict[str, Any]:
        if stage not in supported_stages:
            raise HTTPException(
                status_code=404, detail=f"Stage '{stage}' not recognised"
            )
        try:
            session = upload_manager.status(session_id)
        except KeyError:
            raise HTTPException(status_code=404, detail="Upload session not found")
        return {"status": "ok", "session": session.to_dict()}

    @app.api_route(
        "/pipeline/run",
        methods=["GET", "POST"],
        dependencies=[Depends(_verify_api_key)],
    )
    async def run_pipeline() -> Dict[str, Any]:
        overlay: OverlayConfig = app.state.overlay
        required = overlay.required_inputs
        missing = [stage for stage in required if stage not in app.state.artifacts]
        if missing:
            raise HTTPException(
                status_code=400,
                detail={"message": "Missing required artefacts", "missing": missing},
            )

        if overlay.toggles.get("enforce_ticket_sync") and not overlay.jira.get(
            "project_key"
        ):
            raise HTTPException(
                status_code=500,
                detail={
                    "message": "Ticket synchronisation enforced but Jira project_key missing",
                    "integration": overlay.jira,
                },
            )

        run_id = uuid.uuid4().hex

        result = orchestrator.run(
            design_dataset=app.state.artifacts.get(
                "design", {"columns": [], "rows": []}
            ),
            sbom=app.state.artifacts["sbom"],
            sarif=app.state.artifacts["sarif"],
            cve=app.state.artifacts["cve"],
            overlay=overlay,
            vex=app.state.artifacts.get("vex"),
            cnapp=app.state.artifacts.get("cnapp"),
            context=app.state.artifacts.get("context"),
        )
        result["run_id"] = run_id

        severity_overview = result.get("severity_overview", {})
        guardrail_evaluation = result.get("guardrail_evaluation", {})
        result["highest_severity"] = severity_overview.get("highest")
        result["guardrail_status"] = guardrail_evaluation.get("status")
        analytics_store = getattr(app.state, "analytics_store", None)
        if analytics_store is not None:
            try:
                persistence = analytics_store.persist_run(run_id, result)
            except (
                Exception
            ):  # pragma: no cover - analytics persistence must not block pipeline
                logger.exception(
                    "Failed to persist analytics artefacts for run %s", run_id
                )
                persistence = {}
            if persistence:
                result["analytics_persistence"] = persistence
                analytics_section = result.get("analytics")
                if isinstance(analytics_section, dict):
                    analytics_section["persistence"] = persistence
        if app.state.archive_records:
            result["artifact_archive"] = ArtefactArchive.summarise(
                app.state.archive_records
            )
            app.state.archive_records = {}
        if overlay.toggles.get("auto_attach_overlay_metadata", True):
            result["overlay"] = overlay.to_sanitised_dict()
            result["overlay"]["required_inputs"] = list(required)
        return result

    @app.get("/analytics/dashboard", dependencies=[Depends(_verify_api_key)])
    async def analytics_dashboard(limit: int = 10) -> Dict[str, Any]:
        store: Optional[AnalyticsStore] = getattr(app.state, "analytics_store", None)
        if store is None:
            raise HTTPException(
                status_code=404,
                detail="Analytics persistence disabled for this profile",
            )
        try:
            return store.load_dashboard(limit=limit)
        except ValueError as exc:  # pragma: no cover - defensive guard
            raise HTTPException(status_code=400, detail=str(exc)) from exc

    @app.get("/analytics/runs/{run_id}", dependencies=[Depends(_verify_api_key)])
    async def analytics_run(run_id: str) -> Dict[str, Any]:
        store: Optional[AnalyticsStore] = getattr(app.state, "analytics_store", None)
        if store is None:
            raise HTTPException(
                status_code=404,
                detail="Analytics persistence disabled for this profile",
            )
        try:
            data = store.load_run(run_id)
        except ValueError as exc:
            raise HTTPException(status_code=400, detail=str(exc)) from exc
        has_content = bool(
            data.get("forecasts")
            or data.get("exploit_snapshots")
            or data.get("ticket_metrics")
        )
        feedback_section = data.get("feedback")
        if isinstance(feedback_section, Mapping):
            has_content = has_content or bool(
                feedback_section.get("events") or feedback_section.get("outcomes")
            )
        if not has_content:
            raise HTTPException(
                status_code=404, detail="No analytics persisted for run"
            )
        return data

    @app.post("/feedback", dependencies=[Depends(_verify_api_key)])
    async def submit_feedback(payload: Dict[str, Any]) -> Dict[str, Any]:
        recorder: Optional[FeedbackRecorder] = app.state.feedback
        if recorder is None:
            raise HTTPException(
                status_code=400, detail="Feedback capture disabled in this profile"
            )
        try:
            entry = recorder.record(payload)
        except ValueError as exc:
            raise HTTPException(status_code=400, detail=str(exc)) from exc
        return entry

    return app<|MERGE_RESOLUTION|>--- conflicted
+++ resolved
@@ -21,24 +21,7 @@
 from fastapi.middleware.cors import CORSMiddleware
 from fastapi.security import APIKeyHeader
 
-<<<<<<< HEAD
-from apps.api.analytics_router import router as analytics_router
-from apps.api.audit_router import router as audit_router
-from apps.api.auth_router import router as auth_router
-from apps.api.bulk_router import router as bulk_router
-from apps.api.iac_router import router as iac_router
-from apps.api.ide_router import router as ide_router
-from apps.api.integrations_router import router as integrations_router
-from apps.api.inventory_router import router as inventory_router
-from apps.api.policies_router import router as policies_router
-from apps.api.reports_router import router as reports_router
-from apps.api.secrets_router import router as secrets_router
-from apps.api.teams_router import router as teams_router
-from apps.api.users_router import router as users_router
-from apps.api.workflows_router import router as workflows_router
-=======
 from apps.api.pentagi_router import router as pentagi_router
->>>>>>> 0d5eff84
 from backend.api.evidence import router as evidence_router
 from backend.api.graph import router as graph_router
 from backend.api.provenance import router as provenance_router
@@ -69,7 +52,6 @@
     NormalizedVEX,
 )
 from .pipeline import PipelineOrchestrator
-from .rate_limiter import RateLimitMiddleware
 from .routes.enhanced import router as enhanced_router
 from .upload_manager import ChunkUploadManager
 
@@ -199,36 +181,12 @@
 
     app.add_middleware(RequestLoggingMiddleware)
 
-    rate_limit_enabled = flag_provider.bool("fixops.feature.rate_limit", default=True)
-    if rate_limit_enabled:
-        requests_per_minute = int(os.getenv("FIXOPS_RL_REQ_PER_MIN", "60"))
-        burst_size = int(os.getenv("FIXOPS_RL_BURST_SIZE", "10"))
-        app.add_middleware(
-            RateLimitMiddleware,
-            requests_per_minute=requests_per_minute,
-            burst_size=burst_size,
-        )
-
     @app.middleware("http")
     async def add_product_header(request, call_next):
         """Add X-Product-Name header to all responses."""
         response = await call_next(request)
         response.headers["X-Product-Name"] = branding["product_name"]
         response.headers["X-Product-Version"] = "0.1.0"
-        return response
-
-    @app.middleware("http")
-    async def add_security_headers(request, call_next):
-        """Add security headers to all responses."""
-        response = await call_next(request)
-        response.headers.setdefault("X-Content-Type-Options", "nosniff")
-        response.headers.setdefault("X-Frame-Options", "DENY")
-        response.headers.setdefault(
-            "Referrer-Policy", "strict-origin-when-cross-origin"
-        )
-        response.headers.setdefault(
-            "Permissions-Policy", "geolocation=(), microphone=(), camera=()"
-        )
         return response
 
     origins_env = os.getenv("FIXOPS_ALLOWED_ORIGINS", "")
@@ -398,24 +356,7 @@
     app.include_router(risk_router, dependencies=[Depends(_verify_api_key)])
     app.include_router(graph_router, dependencies=[Depends(_verify_api_key)])
     app.include_router(evidence_router, dependencies=[Depends(_verify_api_key)])
-<<<<<<< HEAD
-    app.include_router(inventory_router, dependencies=[Depends(_verify_api_key)])
-    app.include_router(users_router, dependencies=[Depends(_verify_api_key)])
-    app.include_router(teams_router, dependencies=[Depends(_verify_api_key)])
-    app.include_router(policies_router, dependencies=[Depends(_verify_api_key)])
-    app.include_router(analytics_router, dependencies=[Depends(_verify_api_key)])
-    app.include_router(integrations_router, dependencies=[Depends(_verify_api_key)])
-    app.include_router(reports_router, dependencies=[Depends(_verify_api_key)])
-    app.include_router(audit_router, dependencies=[Depends(_verify_api_key)])
-    app.include_router(workflows_router, dependencies=[Depends(_verify_api_key)])
-    app.include_router(auth_router, dependencies=[Depends(_verify_api_key)])
-    app.include_router(secrets_router, dependencies=[Depends(_verify_api_key)])
-    app.include_router(iac_router, dependencies=[Depends(_verify_api_key)])
-    app.include_router(bulk_router, dependencies=[Depends(_verify_api_key)])
-    app.include_router(ide_router, dependencies=[Depends(_verify_api_key)])
-=======
     app.include_router(pentagi_router, dependencies=[Depends(_verify_api_key)])
->>>>>>> 0d5eff84
 
     _CHUNK_SIZE = 1024 * 1024
     _RAW_BYTES_THRESHOLD = 4 * 1024 * 1024
