from __future__ import annotations

import csv
import io
import importlib.util
import logging
import os
import secrets
import uuid
from datetime import datetime, timedelta
from contextlib import suppress
import json
import shutil
from pathlib import Path
from tempfile import SpooledTemporaryFile
from types import SimpleNamespace
from typing import Any, Dict, Mapping, Optional, Tuple

import jwt
from fastapi import Body, Depends, FastAPI, File, HTTPException, UploadFile
from fastapi.middleware.cors import CORSMiddleware
from fastapi.security import APIKeyHeader

from core.analytics import AnalyticsStore
from core.configuration import OverlayConfig, load_overlay
from core.paths import ensure_secure_directory, verify_allowlisted_path
from core.storage import ArtefactArchive
from core.feedback import FeedbackRecorder
from core.enhanced_decision import EnhancedDecisionEngine

from backend.api.provenance import router as provenance_router
<<<<<<< HEAD
=======
from backend.api.risk import router as risk_router
from backend.api.graph import router as graph_router
from backend.api.evidence import router as evidence_router
from telemetry import configure as configure_telemetry

if importlib.util.find_spec("opentelemetry.instrumentation.fastapi"):
    from opentelemetry.instrumentation.fastapi import FastAPIInstrumentor
else:  # pragma: no cover - fallback when instrumentation is unavailable
    from telemetry.fastapi_noop import FastAPIInstrumentor
>>>>>>> 96cf808a

from .normalizers import (
    InputNormalizer,
    NormalizedBusinessContext,
    NormalizedCNAPP,
    NormalizedCVEFeed,
    NormalizedSARIF,
    NormalizedSBOM,
    NormalizedVEX,
)
from .pipeline import PipelineOrchestrator
from .routes.enhanced import router as enhanced_router
from .upload_manager import ChunkUploadManager

logger = logging.getLogger(__name__)

JWT_ALGORITHM = "HS256"
JWT_EXP_MINUTES = int(os.getenv("FIXOPS_JWT_EXP_MINUTES", "120"))
JWT_SECRET = os.getenv("FIXOPS_JWT_SECRET") or secrets.token_hex(32)


def generate_access_token(data: Dict[str, Any]) -> str:
    """Generate a signed JWT access token with an expiry."""

    exp = datetime.utcnow() + timedelta(minutes=JWT_EXP_MINUTES)
    payload = {**data, "exp": exp}
    token = jwt.encode(payload, JWT_SECRET, algorithm=JWT_ALGORITHM)
    return token


def decode_access_token(token: str) -> Dict[str, Any]:
    """Decode and validate a JWT access token."""

    try:
        payload = jwt.decode(token, JWT_SECRET, algorithms=[JWT_ALGORITHM])
    except jwt.ExpiredSignatureError as exc:  # pragma: no cover - depends on wall clock
        raise HTTPException(status_code=401, detail="Token expired") from exc
    except jwt.InvalidTokenError as exc:
        raise HTTPException(status_code=401, detail="Invalid token") from exc
    return payload


def create_app() -> FastAPI:
    """Create the FastAPI application with file-upload ingestion endpoints."""

    configure_telemetry(service_name="fixops-api")
    app = FastAPI(title="FixOps Ingestion Demo API", version="0.1.0")
    FastAPIInstrumentor.instrument_app(app)
    if not hasattr(app, "state"):
        app.state = SimpleNamespace()
    origins_env = os.getenv("FIXOPS_ALLOWED_ORIGINS", "")
    origins = [origin.strip() for origin in origins_env.split(",") if origin.strip()]
    if not origins:
        origins = ["https://core.ai"]

    app.add_middleware(
        CORSMiddleware,
        allow_origins=origins,
        allow_credentials=True,
        allow_methods=["*"],
        allow_headers=["*"],
    )

    normalizer = InputNormalizer()
    orchestrator = PipelineOrchestrator()
    try:
        overlay = load_overlay(allow_demo_token_fallback=True)
    except TypeError:
        overlay = load_overlay()

    # API authentication setup
    auth_strategy = overlay.auth.get("strategy", "").lower()
    header_name = overlay.auth.get(
        "header", "X-API-Key" if auth_strategy != "jwt" else "Authorization"
    )
    api_key_header = APIKeyHeader(name=header_name, auto_error=False)
    expected_tokens = overlay.auth_tokens if auth_strategy == "token" else tuple()

    async def _verify_api_key(api_key: Optional[str] = Depends(api_key_header)) -> None:
        if auth_strategy == "token":
            if not api_key or api_key not in expected_tokens:
                raise HTTPException(
                    status_code=401, detail="Invalid or missing API token"
                )
            return
        if auth_strategy == "jwt":
            if not api_key:
                raise HTTPException(
                    status_code=401, detail="Missing Authorization header"
                )
            token = api_key
            if token.lower().startswith("bearer "):
                token = token[7:].strip()
            decode_access_token(token)

    allowlist = overlay.allowed_data_roots or (Path("data").resolve(),)
    for directory in overlay.data_directories.values():
        secure_path = verify_allowlisted_path(directory, allowlist)
        ensure_secure_directory(secure_path)

    archive_dir = overlay.data_directories.get("archive_dir")
    if archive_dir is None:
        root = allowlist[0]
        root = verify_allowlisted_path(root, allowlist)
        archive_dir = (root / "archive" / overlay.mode).resolve()
    archive_dir = verify_allowlisted_path(archive_dir, allowlist)
    archive = ArtefactArchive(archive_dir, allowlist=allowlist)

    analytics_dir = overlay.data_directories.get("analytics_dir")
    if analytics_dir is None:
        root = allowlist[0]
        root = verify_allowlisted_path(root, allowlist)
        analytics_dir = (root / "analytics" / overlay.mode).resolve()
    analytics_dir = verify_allowlisted_path(analytics_dir, allowlist)
    analytics_store = AnalyticsStore(analytics_dir, allowlist=allowlist)

    provenance_dir = overlay.data_directories.get("provenance_dir")
    if provenance_dir is None:
        root = allowlist[0]
        root = verify_allowlisted_path(root, allowlist)
        provenance_dir = (root / "artifacts" / "attestations" / overlay.mode).resolve()
    provenance_dir = verify_allowlisted_path(provenance_dir, allowlist)
    provenance_dir = ensure_secure_directory(provenance_dir)

<<<<<<< HEAD
=======
    risk_dir = overlay.data_directories.get("risk_dir")
    if risk_dir is None:
        root = allowlist[0]
        root = verify_allowlisted_path(root, allowlist)
        risk_dir = (root / "artifacts").resolve()
    risk_dir = verify_allowlisted_path(risk_dir, allowlist)
    risk_dir = ensure_secure_directory(risk_dir)

>>>>>>> 96cf808a
    app.state.normalizer = normalizer
    app.state.orchestrator = orchestrator
    app.state.artifacts: Dict[str, Any] = {}
    app.state.overlay = overlay
    app.state.archive = archive
    app.state.archive_records: Dict[str, Dict[str, Any]] = {}
    app.state.analytics_store = analytics_store
    app.state.feedback = (
        FeedbackRecorder(overlay, analytics_store=analytics_store)
        if overlay.toggles.get("capture_feedback")
        else None
    )
    app.state.enhanced_engine = EnhancedDecisionEngine(
        overlay.enhanced_decision_settings
    )
<<<<<<< HEAD
    app.state.provenance_dir = provenance_dir
=======
    sbom_dir = overlay.data_directories.get("sbom_dir")
    if sbom_dir is None:
        root = allowlist[0]
        root = verify_allowlisted_path(root, allowlist)
        sbom_dir = (root / "artifacts" / "sbom").resolve()
    sbom_dir = verify_allowlisted_path(sbom_dir, allowlist)
    sbom_dir = ensure_secure_directory(sbom_dir)

    graph_dir = overlay.data_directories.get("graph_dir")
    if graph_dir is None:
        root = allowlist[0]
        root = verify_allowlisted_path(root, allowlist)
        graph_dir = (root / "analysis").resolve()
    graph_dir = verify_allowlisted_path(graph_dir, allowlist)
    graph_dir = ensure_secure_directory(graph_dir)

    evidence_dir = overlay.data_directories.get("evidence_dir")
    if evidence_dir is None:
        root = allowlist[0]
        root = verify_allowlisted_path(root, allowlist)
        evidence_dir = (root / "evidence").resolve()
    evidence_dir = verify_allowlisted_path(evidence_dir, allowlist)
    evidence_dir = ensure_secure_directory(evidence_dir)
    evidence_manifest_dir = ensure_secure_directory(evidence_dir / "manifests")
    evidence_bundle_dir = ensure_secure_directory(evidence_dir / "bundles")

    app.state.provenance_dir = provenance_dir
    app.state.risk_dir = risk_dir
    app.state.sbom_dir = sbom_dir
    app.state.graph_config = {
        "repo_path": Path(".").resolve(),
        "attestation_dir": provenance_dir,
        "sbom_dir": sbom_dir,
        "risk_dir": risk_dir,
        "releases_path": graph_dir / "releases.json",
    }
    app.state.evidence_manifest_dir = evidence_manifest_dir
    app.state.evidence_bundle_dir = evidence_bundle_dir
>>>>>>> 96cf808a
    uploads_dir = overlay.data_directories.get("uploads_dir")
    if uploads_dir is None:
        root = allowlist[0]
        uploads_dir = (root / "uploads" / overlay.mode).resolve()
    uploads_dir = verify_allowlisted_path(uploads_dir, allowlist)
    upload_manager = ChunkUploadManager(uploads_dir)
    app.state.upload_manager = upload_manager

    app.include_router(enhanced_router, dependencies=[Depends(_verify_api_key)])
    app.include_router(provenance_router, dependencies=[Depends(_verify_api_key)])
<<<<<<< HEAD
=======
    app.include_router(risk_router, dependencies=[Depends(_verify_api_key)])
    app.include_router(graph_router, dependencies=[Depends(_verify_api_key)])
    app.include_router(evidence_router, dependencies=[Depends(_verify_api_key)])
>>>>>>> 96cf808a

    _CHUNK_SIZE = 1024 * 1024
    _RAW_BYTES_THRESHOLD = 4 * 1024 * 1024

    async def _read_limited(
        file: UploadFile, stage: str
    ) -> Tuple[SpooledTemporaryFile, int]:
        """Stream an upload into a spooled file respecting the configured limit."""

        limit = overlay.upload_limit(stage)
        total = 0
        buffer = SpooledTemporaryFile(max_size=_CHUNK_SIZE, mode="w+b")
        try:
            while total < limit:
                remaining = limit - total
                chunk = await file.read(min(_CHUNK_SIZE, remaining))
                if not chunk:
                    break
                total += len(chunk)
                if total > limit:
                    raise HTTPException(
                        status_code=413,
                        detail={
                            "message": f"Upload for stage '{stage}' exceeded limit",
                            "max_bytes": limit,
                        },
                    )
                buffer.write(chunk)
        except Exception:
            buffer.close()
            raise
        buffer.seek(0)
        return buffer, total

    def _maybe_materialise_raw(
        buffer: SpooledTemporaryFile,
        total: int,
        *,
        threshold: int = _RAW_BYTES_THRESHOLD,
    ) -> Optional[bytes]:
        if total > threshold:
            return None
        buffer.seek(0)
        data = buffer.read()
        buffer.seek(0)
        return data

    def _validate_content_type(file: UploadFile, expected: tuple[str, ...]) -> None:
        if file.content_type and file.content_type not in expected:
            raise HTTPException(
                status_code=415,
                detail={
                    "message": "Unsupported content type",
                    "received": file.content_type,
                    "expected": list(expected),
                },
            )

    def _store(
        stage: str,
        payload: Any,
        *,
        original_filename: Optional[str] = None,
        raw_bytes: Optional[bytes] = None,
    ) -> None:
        logger.debug("Storing stage %s", stage)
        app.state.artifacts[stage] = payload
        try:
            record = app.state.archive.persist(
                stage,
                payload,
                original_filename=original_filename,
                raw_bytes=raw_bytes,
            )
        except (
            Exception
        ) as exc:  # pragma: no cover - persistence must not break ingestion
            logger.exception("Failed to persist artefact stage %s", stage)
            record = {"stage": stage, "error": str(exc)}
        app.state.archive_records[stage] = record

    supported_stages = {
        "design",
        "sbom",
        "sarif",
        "cve",
        "vex",
        "cnapp",
        "context",
    }

    def _process_design(buffer: SpooledTemporaryFile, total: int, filename: str) -> Dict[str, Any]:
        text_stream = io.TextIOWrapper(
            buffer, encoding="utf-8", errors="ignore", newline=""
        )
        try:
            reader = csv.DictReader(text_stream)
            rows = [
                row
                for row in reader
                if any((value or "").strip() for value in row.values())
            ]
            columns = reader.fieldnames or []
        finally:
            buffer = text_stream.detach()
        if not rows:
            raise HTTPException(status_code=400, detail="Design CSV contained no rows")
        dataset = {"columns": columns, "rows": rows}
        raw_bytes = _maybe_materialise_raw(buffer, total)
        _store("design", dataset, original_filename=filename, raw_bytes=raw_bytes)
        return {
            "stage": "design",
            "input_filename": filename,
            "row_count": len(rows),
            "columns": columns,
            "data": dataset,
        }

    def _process_sbom(buffer: SpooledTemporaryFile, total: int, filename: str) -> Dict[str, Any]:
        try:
            sbom: NormalizedSBOM = normalizer.load_sbom(buffer)
        except Exception as exc:  # pragma: no cover - pass to FastAPI
            logger.exception("SBOM normalisation failed")
            raise HTTPException(status_code=400, detail=f"Failed to parse SBOM: {exc}") from exc
        raw_bytes = _maybe_materialise_raw(buffer, total)
        _store("sbom", sbom, original_filename=filename, raw_bytes=raw_bytes)
        return {
            "stage": "sbom",
            "input_filename": filename,
            "metadata": sbom.metadata,
            "component_preview": [component.to_dict() for component in sbom.components[:5]],
            "format": sbom.format,
        }

    def _process_cve(buffer: SpooledTemporaryFile, total: int, filename: str) -> Dict[str, Any]:
        try:
            cve_feed: NormalizedCVEFeed = normalizer.load_cve_feed(buffer)
        except Exception as exc:  # pragma: no cover - FastAPI serialises
            logger.exception("CVE feed normalisation failed")
            raise HTTPException(status_code=400, detail=f"Failed to parse CVE feed: {exc}") from exc
        raw_bytes = _maybe_materialise_raw(buffer, total)
        _store("cve", cve_feed, original_filename=filename, raw_bytes=raw_bytes)
        return {
            "stage": "cve",
            "input_filename": filename,
            "record_count": cve_feed.metadata.get("record_count", 0),
            "validation_errors": cve_feed.errors,
        }

    def _process_vex(buffer: SpooledTemporaryFile, total: int, filename: str) -> Dict[str, Any]:
        try:
            vex_doc: NormalizedVEX = normalizer.load_vex(buffer)
        except Exception as exc:
            logger.exception("VEX normalisation failed")
            raise HTTPException(status_code=400, detail=f"Failed to parse VEX document: {exc}") from exc
        raw_bytes = _maybe_materialise_raw(buffer, total)
        _store("vex", vex_doc, original_filename=filename, raw_bytes=raw_bytes)
        return {
            "stage": "vex",
            "input_filename": filename,
            "assertions": vex_doc.metadata.get("assertion_count", 0),
            "not_affected": len(vex_doc.suppressed_refs),
        }

    def _process_cnapp(buffer: SpooledTemporaryFile, total: int, filename: str) -> Dict[str, Any]:
        try:
            cnapp_payload: NormalizedCNAPP = normalizer.load_cnapp(buffer)
        except Exception as exc:
            logger.exception("CNAPP normalisation failed")
            raise HTTPException(status_code=400, detail=f"Failed to parse CNAPP payload: {exc}") from exc
        raw_bytes = _maybe_materialise_raw(buffer, total)
        _store("cnapp", cnapp_payload, original_filename=filename, raw_bytes=raw_bytes)
        return {
            "stage": "cnapp",
            "input_filename": filename,
            "asset_count": cnapp_payload.metadata.get("asset_count", len(cnapp_payload.assets)),
            "finding_count": cnapp_payload.metadata.get("finding_count", len(cnapp_payload.findings)),
        }

    def _process_sarif(buffer: SpooledTemporaryFile, total: int, filename: str) -> Dict[str, Any]:
        try:
            sarif: NormalizedSARIF = normalizer.load_sarif(buffer)
        except Exception as exc:
            logger.exception("SARIF normalisation failed")
            raise HTTPException(status_code=400, detail=f"Failed to parse SARIF: {exc}") from exc
        raw_bytes = _maybe_materialise_raw(buffer, total)
        _store("sarif", sarif, original_filename=filename, raw_bytes=raw_bytes)
        return {
            "stage": "sarif",
            "input_filename": filename,
            "metadata": sarif.metadata,
            "tools": sarif.tool_names,
        }

    def _process_context(buffer: SpooledTemporaryFile, total: int, filename: str, content_type: Optional[str] = None) -> Dict[str, Any]:
        try:
            context: NormalizedBusinessContext = normalizer.load_business_context(buffer, content_type=content_type)
        except Exception as exc:
            logger.exception("Business context normalisation failed")
            raise HTTPException(status_code=400, detail=f"Failed to parse business context: {exc}") from exc
        raw_bytes = _maybe_materialise_raw(buffer, total)
        _store("context", context, original_filename=filename, raw_bytes=raw_bytes)
        return {
            "stage": "context",
            "input_filename": filename,
            "format": context.format,
            "ssvc_factors": context.ssvc,
            "components": context.components,
        }

    def _process_from_buffer(stage: str, buffer: SpooledTemporaryFile, total: int, filename: str, content_type: Optional[str] = None) -> Dict[str, Any]:
        if stage == "design":
            return _process_design(buffer, total, filename)
        if stage == "sbom":
            return _process_sbom(buffer, total, filename)
        if stage == "cve":
            return _process_cve(buffer, total, filename)
        if stage == "vex":
            return _process_vex(buffer, total, filename)
        if stage == "cnapp":
            return _process_cnapp(buffer, total, filename)
        if stage == "sarif":
            return _process_sarif(buffer, total, filename)
        if stage == "context":
            return _process_context(buffer, total, filename, content_type)
        raise HTTPException(status_code=400, detail=f"Unsupported stage '{stage}'")

    def _process_from_path(stage: str, path: Path, filename: str, content_type: Optional[str] = None) -> Dict[str, Any]:
        buffer = SpooledTemporaryFile(max_size=_CHUNK_SIZE, mode="w+b")
        try:
            with path.open("rb") as handle:
                shutil.copyfileobj(handle, buffer)
            total = buffer.tell()
            buffer.seek(0)
            return _process_from_buffer(stage, buffer, total, filename, content_type)
        finally:
            with suppress(Exception):
                buffer.close()

    @app.post("/inputs/design", dependencies=[Depends(_verify_api_key)])
    async def ingest_design(file: UploadFile = File(...)) -> Dict[str, Any]:
        _validate_content_type(
            file, ("text/csv", "application/vnd.ms-excel", "application/csv")
        )
        buffer, total = await _read_limited(file, "design")
        try:
            return _process_design(buffer, total, file.filename or "design.csv")
        finally:
            with suppress(Exception):
                buffer.close()

    @app.post("/inputs/sbom", dependencies=[Depends(_verify_api_key)])
    async def ingest_sbom(file: UploadFile = File(...)) -> Dict[str, Any]:
        _validate_content_type(
            file,
            (
                "application/json",
                "text/json",
                "application/zip",
                "application/x-zip-compressed",
                "application/gzip",
            ),
        )
        buffer, total = await _read_limited(file, "sbom")
        try:
            return _process_sbom(buffer, total, file.filename or "sbom.json")
        finally:
            with suppress(Exception):
                buffer.close()

    @app.post("/inputs/cve", dependencies=[Depends(_verify_api_key)])
    async def ingest_cve(file: UploadFile = File(...)) -> Dict[str, Any]:
        _validate_content_type(
            file,
            (
                "application/json",
                "text/json",
                "application/zip",
                "application/x-zip-compressed",
                "application/gzip",
            ),
        )
        buffer, total = await _read_limited(file, "cve")
        try:
            return _process_cve(buffer, total, file.filename or "cve.json")
        finally:
            with suppress(Exception):
                buffer.close()

    @app.post("/inputs/vex", dependencies=[Depends(_verify_api_key)])
    async def ingest_vex(file: UploadFile = File(...)) -> Dict[str, Any]:
        _validate_content_type(file, ("application/json", "text/json"))
        buffer, total = await _read_limited(file, "vex")
        try:
            return _process_vex(buffer, total, file.filename or "vex.json")
        finally:
            with suppress(Exception):
                buffer.close()

    @app.post("/inputs/cnapp", dependencies=[Depends(_verify_api_key)])
    async def ingest_cnapp(file: UploadFile = File(...)) -> Dict[str, Any]:
        _validate_content_type(file, ("application/json", "text/json"))
        buffer, total = await _read_limited(file, "cnapp")
        try:
            return _process_cnapp(buffer, total, file.filename or "cnapp.json")
        finally:
            with suppress(Exception):
                buffer.close()

    @app.post("/inputs/sarif", dependencies=[Depends(_verify_api_key)])
    async def ingest_sarif(file: UploadFile = File(...)) -> Dict[str, Any]:
        _validate_content_type(
            file,
            (
                "application/json",
                "text/json",
                "application/zip",
                "application/x-zip-compressed",
                "application/gzip",
            ),
        )
        buffer, total = await _read_limited(file, "sarif")
        try:
            return _process_sarif(buffer, total, file.filename or "scan.sarif")
        finally:
            with suppress(Exception):
                buffer.close()

    @app.post("/inputs/context", dependencies=[Depends(_verify_api_key)])
    async def ingest_context(file: UploadFile = File(...)) -> Dict[str, Any]:
        _validate_content_type(
            file,
            (
                "application/json",
                "text/json",
                "application/x-yaml",
                "text/yaml",
                "application/yaml",
                "text/plain",
            ),
        )
        buffer, total = await _read_limited(file, "context")
        try:
            return _process_context(buffer, total, file.filename or "context.yaml", file.content_type)
        finally:
            with suppress(Exception):
                buffer.close()

    @app.post("/inputs/{stage}/chunks/start", dependencies=[Depends(_verify_api_key)])
    async def initialise_chunk_upload(stage: str, payload: Dict[str, Any] = Body(...)) -> Dict[str, Any]:
        if stage not in supported_stages:
            raise HTTPException(status_code=404, detail=f"Stage '{stage}' not recognised")
        filename = str(payload.get("file_name") or payload.get("filename") or f"{stage}.bin")
        try:
            total_bytes = int(payload.get("total_size")) if payload.get("total_size") is not None else None
        except (TypeError, ValueError):
            raise HTTPException(status_code=400, detail="total_size must be an integer")
        checksum = payload.get("checksum")
        content_type = payload.get("content_type")
        session = upload_manager.create_session(
            stage,
            filename=filename,
            total_bytes=total_bytes,
            checksum=checksum,
            content_type=content_type,
        )
        return {"status": "initialised", "session": session.to_dict()}

    @app.put("/inputs/{stage}/chunks/{session_id}", dependencies=[Depends(_verify_api_key)])
    async def upload_chunk(stage: str, session_id: str, chunk: UploadFile = File(...), offset: Optional[int] = None) -> Dict[str, Any]:
        if stage not in supported_stages:
            raise HTTPException(status_code=404, detail=f"Stage '{stage}' not recognised")
        data = await chunk.read()
        try:
            session = upload_manager.append_chunk(session_id, data, offset=offset)
        except KeyError:
            raise HTTPException(status_code=404, detail="Upload session not found")
        except ValueError as exc:
            raise HTTPException(status_code=400, detail=str(exc))
        return {"status": "chunk_received", "session": session.to_dict()}

    @app.post("/inputs/{stage}/chunks/{session_id}/complete", dependencies=[Depends(_verify_api_key)])
    async def complete_upload(stage: str, session_id: str) -> Dict[str, Any]:
        if stage not in supported_stages:
            raise HTTPException(status_code=404, detail=f"Stage '{stage}' not recognised")
        try:
            session = upload_manager.finalise(session_id)
        except KeyError:
            raise HTTPException(status_code=404, detail="Upload session not found")
        except ValueError as exc:
            raise HTTPException(status_code=400, detail=str(exc))
        path = session.path
        if path is None:
            raise HTTPException(status_code=500, detail="Upload payload missing")
        response = _process_from_path(stage, path, session.filename, session.content_type)
        response["upload_session"] = session.to_dict()
        return response

    @app.get("/inputs/{stage}/chunks/{session_id}", dependencies=[Depends(_verify_api_key)])
    async def upload_status(stage: str, session_id: str) -> Dict[str, Any]:
        if stage not in supported_stages:
            raise HTTPException(status_code=404, detail=f"Stage '{stage}' not recognised")
        try:
            session = upload_manager.status(session_id)
        except KeyError:
            raise HTTPException(status_code=404, detail="Upload session not found")
        return {"status": "ok", "session": session.to_dict()}

    @app.api_route(
        "/pipeline/run",
        methods=["GET", "POST"],
        dependencies=[Depends(_verify_api_key)],
    )
    async def run_pipeline() -> Dict[str, Any]:
        overlay: OverlayConfig = app.state.overlay
        required = overlay.required_inputs
        missing = [stage for stage in required if stage not in app.state.artifacts]
        if missing:
            raise HTTPException(
                status_code=400,
                detail={"message": "Missing required artefacts", "missing": missing},
            )

        if overlay.toggles.get("enforce_ticket_sync") and not overlay.jira.get(
            "project_key"
        ):
            raise HTTPException(
                status_code=500,
                detail={
                    "message": "Ticket synchronisation enforced but Jira project_key missing",
                    "integration": overlay.jira,
                },
            )

        run_id = uuid.uuid4().hex

        result = orchestrator.run(
            design_dataset=app.state.artifacts.get(
                "design", {"columns": [], "rows": []}
            ),
            sbom=app.state.artifacts["sbom"],
            sarif=app.state.artifacts["sarif"],
            cve=app.state.artifacts["cve"],
            overlay=overlay,
            vex=app.state.artifacts.get("vex"),
            cnapp=app.state.artifacts.get("cnapp"),
            context=app.state.artifacts.get("context"),
        )
        result["run_id"] = run_id
        analytics_store = getattr(app.state, "analytics_store", None)
        if analytics_store is not None:
            try:
                persistence = analytics_store.persist_run(run_id, result)
            except (
                Exception
            ):  # pragma: no cover - analytics persistence must not block pipeline
                logger.exception(
                    "Failed to persist analytics artefacts for run %s", run_id
                )
                persistence = {}
            if persistence:
                result["analytics_persistence"] = persistence
                analytics_section = result.get("analytics")
                if isinstance(analytics_section, dict):
                    analytics_section["persistence"] = persistence
        if app.state.archive_records:
            result["artifact_archive"] = ArtefactArchive.summarise(
                app.state.archive_records
            )
            app.state.archive_records = {}
        if overlay.toggles.get("auto_attach_overlay_metadata", True):
            result["overlay"] = overlay.to_sanitised_dict()
            result["overlay"]["required_inputs"] = list(required)
        return result

    @app.get("/analytics/dashboard", dependencies=[Depends(_verify_api_key)])
    async def analytics_dashboard(limit: int = 10) -> Dict[str, Any]:
        store: Optional[AnalyticsStore] = getattr(app.state, "analytics_store", None)
        if store is None:
            raise HTTPException(
                status_code=404,
                detail="Analytics persistence disabled for this profile",
            )
        try:
            return store.load_dashboard(limit=limit)
        except ValueError as exc:  # pragma: no cover - defensive guard
            raise HTTPException(status_code=400, detail=str(exc)) from exc

    @app.get("/analytics/runs/{run_id}", dependencies=[Depends(_verify_api_key)])
    async def analytics_run(run_id: str) -> Dict[str, Any]:
        store: Optional[AnalyticsStore] = getattr(app.state, "analytics_store", None)
        if store is None:
            raise HTTPException(
                status_code=404,
                detail="Analytics persistence disabled for this profile",
            )
        try:
            data = store.load_run(run_id)
        except ValueError as exc:
            raise HTTPException(status_code=400, detail=str(exc)) from exc
        has_content = bool(
            data.get("forecasts")
            or data.get("exploit_snapshots")
            or data.get("ticket_metrics")
        )
        feedback_section = data.get("feedback")
        if isinstance(feedback_section, Mapping):
            has_content = has_content or bool(
                feedback_section.get("events") or feedback_section.get("outcomes")
            )
        if not has_content:
            raise HTTPException(
                status_code=404, detail="No analytics persisted for run"
            )
        return data

    @app.post("/feedback", dependencies=[Depends(_verify_api_key)])
    async def submit_feedback(payload: Dict[str, Any]) -> Dict[str, Any]:
        recorder: Optional[FeedbackRecorder] = app.state.feedback
        if recorder is None:
            raise HTTPException(
                status_code=400, detail="Feedback capture disabled in this profile"
            )
        try:
            entry = recorder.record(payload)
        except ValueError as exc:
            raise HTTPException(status_code=400, detail=str(exc)) from exc
        return entry

    return app<|MERGE_RESOLUTION|>--- conflicted
+++ resolved
@@ -29,8 +29,6 @@
 from core.enhanced_decision import EnhancedDecisionEngine
 
 from backend.api.provenance import router as provenance_router
-<<<<<<< HEAD
-=======
 from backend.api.risk import router as risk_router
 from backend.api.graph import router as graph_router
 from backend.api.evidence import router as evidence_router
@@ -40,7 +38,6 @@
     from opentelemetry.instrumentation.fastapi import FastAPIInstrumentor
 else:  # pragma: no cover - fallback when instrumentation is unavailable
     from telemetry.fastapi_noop import FastAPIInstrumentor
->>>>>>> 96cf808a
 
 from .normalizers import (
     InputNormalizer,
@@ -165,8 +162,6 @@
     provenance_dir = verify_allowlisted_path(provenance_dir, allowlist)
     provenance_dir = ensure_secure_directory(provenance_dir)
 
-<<<<<<< HEAD
-=======
     risk_dir = overlay.data_directories.get("risk_dir")
     if risk_dir is None:
         root = allowlist[0]
@@ -175,7 +170,6 @@
     risk_dir = verify_allowlisted_path(risk_dir, allowlist)
     risk_dir = ensure_secure_directory(risk_dir)
 
->>>>>>> 96cf808a
     app.state.normalizer = normalizer
     app.state.orchestrator = orchestrator
     app.state.artifacts: Dict[str, Any] = {}
@@ -191,9 +185,6 @@
     app.state.enhanced_engine = EnhancedDecisionEngine(
         overlay.enhanced_decision_settings
     )
-<<<<<<< HEAD
-    app.state.provenance_dir = provenance_dir
-=======
     sbom_dir = overlay.data_directories.get("sbom_dir")
     if sbom_dir is None:
         root = allowlist[0]
@@ -232,7 +223,6 @@
     }
     app.state.evidence_manifest_dir = evidence_manifest_dir
     app.state.evidence_bundle_dir = evidence_bundle_dir
->>>>>>> 96cf808a
     uploads_dir = overlay.data_directories.get("uploads_dir")
     if uploads_dir is None:
         root = allowlist[0]
@@ -243,12 +233,9 @@
 
     app.include_router(enhanced_router, dependencies=[Depends(_verify_api_key)])
     app.include_router(provenance_router, dependencies=[Depends(_verify_api_key)])
-<<<<<<< HEAD
-=======
     app.include_router(risk_router, dependencies=[Depends(_verify_api_key)])
     app.include_router(graph_router, dependencies=[Depends(_verify_api_key)])
     app.include_router(evidence_router, dependencies=[Depends(_verify_api_key)])
->>>>>>> 96cf808a
 
     _CHUNK_SIZE = 1024 * 1024
     _RAW_BYTES_THRESHOLD = 4 * 1024 * 1024
