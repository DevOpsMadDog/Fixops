# FixOps Platform Deep Reference

> Use this as the authoritative guide for onboarding, architecture reviews, compliance audits, and CI/CD dry runs. It extends the root README with diagrams, capability maps, and end-to-end validation recipes.

## Table of contents
- [Feature index & usage map](#feature-index--usage-map)
- [Executive summary](#executive-summary)
- [Orientation](#orientation)
- [Repository topology](#repository-topology)
- [Quick start (CLI & demo)](#quick-start-cli--demo)
- [Runtime architecture](#runtime-architecture)
- [Capability matrix](#capability-matrix)
- [End-to-end data flow](#end-to-end-data-flow)
> This document expands the root README with an exhaustive, implementation-linked walkthrough of the FixOps supply-chain, compliance, and automation platform. Use it as the authoritative orientation for architecture reviews, SOC hand-offs, and CI/CD enablement.

## Table of contents
- [Orientation](#orientation)
- [Repository topology](#repository-topology)
- [Runtime architecture](#runtime-architecture)
- [Feature deep dives](#feature-deep-dives)
  - [SBOM normalisation & quality scoring](#sbom-normalisation--quality-scoring)
  - [Risk intelligence & FixOpsRisk](#risk-intelligence--fixopsrisk)
  - [Provenance attestations & signing](#provenance-attestations--signing)
  - [Provenance graph service](#provenance-graph-service)
  - [Reproducible build verification](#reproducible-build-verification)
  - [Evidence bundles & CI agent](#evidence-bundles--ci-agent)
  - [SSDLC lifecycle evaluation](#ssdlc-lifecycle-evaluation)
  - [Probabilistic forecasting, Markov & Bayesian analytics](#probabilistic-forecasting-markov--bayesian-analytics)
  - [Multi-LLM consensus](#multi-llm-consensus)
  - [Observability & demo stack](#observability--demo-stack)
  - [Security posture & compliance guardrails](#security-posture--compliance-guardrails)
- [CLI entry points](#cli-entry-points)
- [API surface](#api-surface)
- [CI/CD automation](#cicd-automation)
- [Setup & verification checklists](#setup--verification-checklists)
  - [Stage-by-stage CLI workflow](#stage-by-stage-cli-workflow)
- [Reference documents](#reference-documents)

## Feature index & usage map
The table below links every FixOps capability to its primary use cases, when teams should prefer the CLI versus the API, and
where to find the backing implementation and documentation. Use it as a quick index before diving deeper into individual
sections.

| Capability | Primary use cases | Preferred CLI commands | Relevant API endpoints | When to choose CLI vs API | Core modules & docs |
| --- | --- | --- | --- | --- | --- |
| SBOM normalisation & quality | Merge SBOMs from Syft/Trivy, produce deterministic quality metrics for audits. | `fixops-sbom normalize --in …`<br>`fixops-sbom quality --in …` | `GET /api/v1/sbom/quality` *(if published via backend)* | Use CLI for local/air-gapped triage and CI steps; expose API when dashboards or downstream services need JSON outputs. | `lib4sbom/normalizer.py`, `docs/SBOM-QUALITY.md` |
| Risk scoring (FixOpsRisk) | Prioritise remediation via EPSS/KEV, quantify release posture. | `fixops-risk score --sbom …` | `GET /api/v1/risk/component/{id}`<br>`GET /api/v1/risk/cve/{id}` | CLI is ideal for pipeline gating and artefact generation; API powers portals and integrations that need on-demand lookups. | `risk/feeds/*`, `risk/scoring.py`, `docs/RISK-SCORING.md` |
| Provenance attestations & signing | Generate SLSA v1 provenance, verify releases before consumption. | `fixops-provenance attest --artifact …`<br>`fixops-provenance verify --artifact …` | `GET /api/v1/provenance/{artifact}` | Run CLI inside CI or local validation loops; surface API to external auditors who only need attestation JSON. | `services/provenance/attestation.py`, `docs/PROVENANCE.md`, `docs/SIGNING.md` |
| Provenance graph analytics | Trace lineage, find KEV regressions, detect downgrades across releases. | `fixops-ci graph lineage --artifact …` *(via CI agent)* | `GET /api/v1/graph/lineage`<br>`GET /api/v1/graph/kev`<br>`GET /api/v1/graph/anomalies` | Use API for interactive queries and UI dashboards; invoke CLI during automated compliance checks or scheduled reports. | `services/graph/graph.py`, `backend/api/graph/router.py`, `docs/PROVENANCE-GRAPH.md` |
| Reproducible build verification | Rebuild tagged releases and compare digests to prove reproducibility. | `fixops-repro verify --tag … --plan build/plan.yaml` | `GET /api/v1/repro/{tag}` *(if enabled)* | CLI runs hermetic jobs on builders; API publishes attestation status to stakeholders. | `services/repro/verifier.py`, `docs/REPRO-BUILDS.md` |
| Evidence bundles & policy agent | Package SBOM, risk, provenance, and repro artefacts into signed bundles. | `fixops-ci evidence bundle --release …` | `GET /api/v1/evidence/{release}` | Prefer CLI to generate bundles inside release pipelines; API exposes ready-made bundles to auditors. | `evidence/packager.py`, `cli/fixops_ci.py`, `docs/EVIDENCE-BUNDLES.md` |
| Observability & dashboards | Demo FixOps posture with OTEL traces and dashboard visualisations. | `docker compose -f docker-compose.demo.yml up` | `GET /api/v1/metrics/*` *(exported via collector)* | CLI/docker commands spin up demo stacks; APIs feed dashboards/collectors. | `telemetry/`, `ui/dashboard/`, `docs/DEMO.md` |
| Probabilistic forecasting, Markov & Bayesian analytics | Model remediation timelines, predict drift, and justify roadmap commitments. | `fixops-ci analytics forecast --plan …` *(where configured)* | `GET /api/v1/analytics/forecast` | CLI enables batched planning; API supports UI overlays and stakeholder queries. | `core/`, `simulations/`, `docs/ARCHITECTURE.md` |
| Multi-LLM consensus | Cross-validate vulnerability triage or policy decisions via multiple LLMs. | `fixops-ci ai review --input …` | `POST /api/v1/ai/consensus` | CLI gives offline reviewers reproducible prompts; API integrates with ticketing/chatops. | `fixops-enterprise/`, `docs/ARCHITECTURE.md` |

**Choosing between surfaces:** Pick the CLI when you need deterministic artefacts inside CI/CD, when working air-gapped, or when
running scheduled governance jobs. Use the API when interactive tooling, dashboards, or external auditors require live data.

## Executive summary
- **Who it serves**: Release managers, compliance teams, SOC analysts, and platform engineers needing verifiable supply-chain provenance.
- **What you can do quickly**: Normalise SBOMs, score risk, issue SLSA attestations, verify reproducible builds, assemble signed evidence bundles, and visualise posture via dashboards.
- **Why it matters**: Reduces audit prep to minutes, proves build provenance, prioritises remediation with EPSS/KEV intel, and demonstrates continuous controls across CI/CD.

## Orientation
FixOps unifies SBOM intelligence, exploit scoring, provenance evidence, reproducible builds, observability, and audit automation into a single DevSecOps workflow. The platform ships both a FastAPI surface and parity CLIs that read overlay-driven configuration and deliver:

- Deterministic artefact processing (SBOM, SARIF, CVE) with reproducible outputs.
- Risk-first guardrails enriched with EPSS/KEV feeds, version lag heuristics, and exposure flags.
- Signed provenance, reproducible build attestations, and policy-driven evidence bundles for downstream verification.
- A provenance graph that connects commits, CI runs, artefacts, components, and CVEs across releases.
- Observability dashboards and demo automation that compress compliance reviews from days to minutes.
- [Reference documents](#reference-documents)

## Orientation
FixOps unifies SBOM intelligence, exploit scoring, provenance evidence, reproducible builds, and audit-ready automation into a single DevSecOps workflow. The platform ships both a FastAPI surface and parity CLIs that read overlay-driven configuration and deliver:

- Deterministic artefact processing (SBOM, SARIF, CVE) with reproducible outputs.
- Risk-first guardrails enriched with EPSS/KEV feeds, version lag heuristics, and exposure flags.
- Signed provenance and reproducible build attestations for downstream verification.
- A provenance graph that connects commits, CI runs, artefacts, components, and CVEs.
- Evidence bundles and observability that compress compliance reviews from days to minutes.

## Repository topology
The table highlights the directories most practitioners touch during integrations and demos. Refer to the linked modules for implementation specifics.

| Path | Purpose |
| --- | --- |
| `apps/api/app.py` | FastAPI application wiring provenance, risk, graph, and evidence routers with telemetry hooks.【F:apps/api/app.py†L1-L172】 |
| `backend/api/*` | Modular API routers exposing provenance, risk, graph, and evidence JSON responses.【F:backend/api/provenance/router.py†L1-L120】【F:backend/api/risk/router.py†L1-L160】【F:backend/api/graph/router.py†L1-L200】【F:backend/api/evidence/router.py†L1-L140】 |
| `cli/` | Executable entrypoints (`fixops-sbom`, `fixops-risk`, `fixops-provenance`, `fixops-repro`, `fixops-ci`) mirroring the API capabilities for air-gapped or local workflows.【F:cli/fixops_sbom.py†L1-L200】【F:cli/fixops_risk.py†L1-L200】【F:cli/fixops_provenance.py†L1-L220】【F:cli/fixops_repro.py†L1-L180】【F:cli/fixops_ci.py†L1-L320】 |
| `lib4sbom/normalizer.py` | Normalises CycloneDX/SPDX inputs, deduplicates components, and emits coverage metrics consumed by downstream risk and evidence stages.【F:lib4sbom/normalizer.py†L1-L330】 |
| `risk/` | Feed updaters (EPSS, CISA KEV) and FixOpsRisk scoring engine mapping SBOM components to composite risk.【F:risk/feeds/epss.py†L1-L200】【F:risk/feeds/kev.py†L1-L200】【F:risk/scoring.py†L1-L360】 |
| `services/provenance/` | SLSA v1 attestation model, hashing utilities, and verification helpers shared by CLI, API, and CI workflows.【F:services/provenance/attestation.py†L1-L320】 |
| `services/graph/` | SQLite-backed provenance graph builder plus query helpers for lineage, KEV regressions, and downgrade anomalies.【F:services/graph/graph.py†L1-L560】 |
| `services/repro/` | Hermetic rebuild planner and verifier that generates reproducible build attestations.【F:services/repro/verifier.py†L1-L320】 |
| `evidence/packager.py` | Evidence bundle assembler that signs manifest metadata and zips SBOM, risk, provenance, and repro results.【F:evidence/packager.py†L1-L320】 |
| `telemetry/` | OpenTelemetry integrations with graceful fallbacks for offline environments.【F:telemetry/__init__.py†L1-L160】【F:telemetry/_noop.py†L1-L160】 |
| `docker-compose.demo.yml` & `config/otel-collector-demo.yaml` | One-command demo stack bundling backend, graph worker, dashboard UI, and collector for investor/CISO walk-throughs.【F:docker-compose.demo.yml†L1-L80】【F:config/otel-collector-demo.yaml†L1-L80】 |
| `.github/workflows/` | Release, provenance, reproducible build, signing, and QA pipelines producing signed, attestable artefacts.【F:.github/workflows/provenance.yml†L1-L120】【F:.github/workflows/release-sign.yml†L1-L200】【F:.github/workflows/repro-verify.yml†L1-L120】【F:.github/workflows/qa.yml†L1-L160】 |

## Quick start (CLI & demo)
Use this checklist to bootstrap local environments, reproduce the original README quick-start path, and launch canonical demos.

1. **Prepare environment**
   ```bash
   cp .env.example .env  # populate secrets before starting services
   pip install -r requirements.txt
   pip install -r requirements.dev.txt  # linters, tests, typing helpers
   export PYTHONPATH=$(pwd)
   ```
2. **Run the bootstrap helper (optional but recommended)**
   ```bash
   ./scripts/bootstrap.sh
   ```
3. **Execute core quality gates**
   ```bash
   make fmt lint typecheck test
   ```
4. **Launch demo stacks**
   ```bash
   make demo             # local parity experience
   make demo-enterprise  # hardened overlay profile
   docker compose -f docker-compose.demo.yml up --build  # dashboard + OTEL collector
   ```
5. **Play through curated walkthroughs**
   ```bash
   python -m core.cli demo --mode demo --output out/demo.json --pretty
   python -m core.cli demo --mode enterprise --output out/enterprise.json --pretty
   ```
   These commands seed deterministic fixtures (design, SBOM, SARIF, CVE) and emit artefacts identical to the API surface, including compliance summaries and automation payload previews saved under `out/`.
6. **Iterate with your artefacts**
   ```bash
   python -m core.cli run --stage build --input path/to/sbom.json
   python -m core.cli show-overlay --pretty
   ```
7. **Re-run the regression suite**
   ```bash
   pytest
   ```

> **Tip:** When running the enterprise stack with Docker Compose, copy `enterprise/.env.example` to `.env`, rotate secrets, and keep `FIXOPS_AUTH_DISABLED=false` to enforce API-key authentication.

## Runtime architecture

```mermaid
flowchart LR
    subgraph Config["Overlay & Policy"]
        A1["config/policy.yml"]
        A2["docs/playbooks"]
    end
    subgraph Execution["Execution Surfaces"]
        B1["CLI & CI<br/>cli/*"]
        B2["FastAPI<br/>apps/api/app.py"]
    end
    subgraph Engines["Decision Engines"]
        C1["Pipeline Orchestrator<br/>apps/api/pipeline.py"]
        C2["Probabilistic + Markov + Bayesian<br/>core/probabilistic.py"]
        C3["Multi-LLM Consensus<br/>fixops-enterprise/"]
    end
    subgraph Evidence["Evidence Services"]
        D1["Evidence Packager<br/>evidence/packager.py"]
        D2["Provenance Graph<br/>services/graph/graph.py"]
        D3["Repro Verifier<br/>services/repro/verifier.py"]
        D4["Provenance Attestations<br/>services/provenance/attestation.py"]
    end
    subgraph Observability["Observability"]
        E1["OpenTelemetry SDK<br/>telemetry/"]
        E2["Dashboard<br/>ui/dashboard"]
    end

    subgraph Config[Overlay & Policy]
        A1[config/\npolicy.yml]
        A2[docs/ playbooks]
    end
    subgraph Execution[Execution Surfaces]
        B1[CLI & CI\ncli/*]
        B2[FastAPI\napps/api/app.py]
    end
    subgraph Engines[Decision Engines]
        C1[Pipeline Orchestrator\napps/api/pipeline.py]
        C2[Probabilistic + Markov + Bayesian\ncore/probabilistic.py]
        C3[Multi-LLM Consensus\nfixops-enterprise/]
    end
    subgraph Evidence[Evidence Services]
        D1[Evidence Packager\nevidence/packager.py]
        D2[Provenance Graph\nservices/graph/graph.py]
        D3[Repro Verifier\nservices/repro/verifier.py]
        D4[Provenance Attestations\nservices/provenance/attestation.py]
    end
    subgraph Observability[Observability]
        E1[OpenTelemetry SDK\ntelemetry/]
        E2[Dashboard\nui/dashboard]
    end
    A1 --> B1
    A1 --> B2
    A2 --> B2
    B1 -->|artefacts| D1
    B1 -->|sbom/risk| D2
    B1 -->|build plans| D3
    B2 -->|API calls| D1
    B2 -->|graph queries| D2
    C1 --> D1
    C1 --> D4
    C2 --> C1
    C3 --> C1
    D1 -->|bundles| E2
    D2 -->|lineage events| E1
    D3 -->|attestations| D1
    D4 -->|SLSA statements| D1
    D1 -->|bundles| Observability
    D2 -->|lineage events| Observability
    D3 -->|attestations| D1
    D4 -->|SLSA statements| D1
    Observability --> E2
    D1 -->|signed MANIFEST| Evidence
    E1 --> B2
    E1 --> D1
    E1 --> D2
    E1 --> D3
    E2 --> B2
```

### Component interaction (ASCII)
The original README included an ASCII view showing how overlay configuration, FastAPI ingestion, and downstream automations connect. Keep it handy when whiteboarding with teams that prefer text-based diagrams.

```
┌────────────┐   auth/token   ┌───────────────────┐    artefact cache     ┌───────────────────────┐
│ CLI runner │──────────────▶│ FastAPI ingestion │──────────────────────▶│ Storage + evidence    │
│ core.cli   │               │  apps/api/app.py  │◀──────────────────────│ data/uploads/*        │
└────────────┘               └────────┬──────────┘     archive bundles    └──────────┬────────────┘
        ▲                              │                                   decrypt/compress │
        │ module toggles               │ orchestrate()                      ▼                │
        │                              ▼                            ┌─────────────┐        │
        │                      ┌───────────────────┐                │ Destinations│◀───────┘
        ├────────────────────▶│ Pipeline modules  │───────────────▶│ Jira/Slack │   automation manifests
        │                      │ context/guardrail │ ROI & telemetry │ GRC repos │
        │                      └────────┬──────────┘                └─────────────┘
        │                               │ enhanced_run()
        │                               ▼
        │                      ┌───────────────────┐
        └────────────────────▶│ Enhanced decision │
                               │ multi-LLM + KG   │
                               │ explanations     │
                               └───────────────────┘
```

## Capability matrix

| Capability | Primary modules | Why it exists | Inputs | Outputs | CI job | CLI / API |
| --- | --- | --- | --- | --- | --- | --- |
| SBOM normalisation & quality | `lib4sbom/normalizer.py`, `cli/fixops-sbom`, `reports/sbom_quality_report.html` | Standardise multi-generator SBOMs so risk, evidence, and audits consume deterministic data. | CycloneDX/SPDX files | `artifacts/sbom/normalized.json`, HTML report | `qa.yml` | `cli/fixops-sbom normalize`, `/sbom/quality` (HTML via evidence) |
| FixOpsRisk scoring | `risk/scoring.py`, `risk/feeds/*`, `backend/api/risk` | Blend EPSS, KEV, version lag, and exposure context to prioritise remediation. | Normalised SBOM + feeds | `artifacts/risk.json` | `qa.yml` | `cli/fixops-risk score`, `/risk/*` |
| Provenance attestations | `services/provenance/attestation.py`, `cli/fixops-provenance`, `.github/workflows/provenance.yml` | Provide verifiable SLSA v1 provenance for every release artefact. | Build metadata, materials | `artifacts/attestations/*.json` | `provenance.yml`, `release-sign.yml` | `cli/fixops-provenance attest/verify`, `/provenance/*` |
| Provenance graph | `services/graph/graph.py`, `backend/api/graph` | Answer lineage, KEV exposure, and downgrade anomaly questions quickly. | Git, attestations, SBOM, risk, releases | SQLite graph DB | `graph worker (scripts/graph_worker.py)` | `/graph/*` |
| Reproducible builds | `services/repro/verifier.py`, `cli/fixops-repro`, `.github/workflows/repro-verify.yml` | Prove binaries match source by re-building hermetically. | `build/plan.yaml`, release tags | `artifacts/repro/attestations/*.json` | `repro-verify.yml` | `cli/fixops-repro verify` |
| Evidence bundles | `evidence/packager.py`, `cli/fixops-ci`, `config/policy.yml` | Bundle signed proof (SBOM, risk, provenance, repro) for auditors. | Normalised artefacts, policies | Signed `evidence/*.zip` with `MANIFEST.yaml` | `release-sign.yml` | `cli/fixops-ci evidence bundle`, `/evidence/{release}` |
| Observability & demo | `telemetry/*`, `ui/dashboard`, `docker-compose.demo.yml` | Showcase posture to execs/CISOs with live metrics and dashboards. | Service telemetry, artefact metadata | Traces, metrics, demo UI | `qa.yml` | Dashboard, demo compose |
| Probabilistic & Bayesian analytics | `core/probabilistic.py`, `simulations/*` | Model remediation timelines and control health using Markov chains + Bayesian updates. | Risk outputs, historical incidents | Forecast JSON, dashboards | `qa.yml` | Consumed by orchestrator |
| Multi-LLM consensus | `fixops-enterprise/llm/*` | Provide AI-assisted triage and policy recommendations with consensus voting. | Risk + provenance context | Recommendations, summarised alerts | Enterprise workflows | API/CLI plug-ins |

## End-to-end data flow

```mermaid
sequenceDiagram
    participant Dev as Developer/CI
    participant SBOM as SBOM Engine
    participant Risk as Risk Engine
    participant Prov as Provenance Service
    participant Repro as Repro Verifier
    participant Graph as Provenance Graph
    participant Evidence as Evidence Packager
    participant Obs as Observability
    Dev->>SBOM: Generate CycloneDX/SPDX
    SBOM-->>Dev: artifacts/sbom/normalized.json
    SBOM->>Risk: Normalised components
    Risk-->>Dev: artifacts/risk.json
    Dev->>Prov: fixops-provenance attest
    Prov-->>Dev: artifacts/attestations/*.json
    Dev->>Repro: fixops-repro verify --plan build/plan.yaml
    Repro-->>Dev: artifacts/repro/attestations/*.json
    Prov->>Graph: Push commit/job/artifact nodes
    Risk->>Graph: Push component + CVE scores
    Graph-->>Dev: /graph/queries responses
    Dev->>Evidence: fixops-ci evidence bundle
    Evidence-->>Dev: evidence/*.zip + signed MANIFEST.yaml
    Evidence->>Obs: Emit verification metrics
    Obs-->>Dev: Dashboard gauges + traces
```

## Feature deep dives
Each subsection captures the “why / what / how / CI-CD fit / setup” rubric requested by reviewers in a consistent template.

### SBOM normalisation & quality scoring
#### 1. Why it exists
Harmonise heterogeneous SBOMs for deterministic downstream risk, evidence, and compliance pipelines.

#### 2. Primary implementation
- `lib4sbom/normalizer.py` ingests CycloneDX & SPDX, deduplicates components, and computes quality metrics.【F:lib4sbom/normalizer.py†L1-L330】
- `cli/fixops-sbom` exposes `normalize` and `quality` subcommands for CLI/CI usage.【F:cli/fixops_sbom.py†L1-L200】
- `tests/test_sbom_quality.py` guards parsing, dedupe, and HTML rendering regressions.【F:tests/test_sbom_quality.py†L1-L220】

#### 3. Data flow
```mermaid
flowchart LR
    In1["Raw SBOMs<br/>syft.json<br/>trivy.xml"] -->|parse| P1["Normalizer<br/>lib4sbom/normalizer.py"]
    P1 -->|dedupe + metrics| P2["Normalized JSON<br/>artifacts/sbom/normalized.json"]
    P2 -->|render| P3["HTML Report<br/>reports/sbom_quality_report.html"]
    P2 -->|feed| Risk["risk/scoring.py"]
    P3 --> Evidence["evidence/packager.py"]
```

#### 4. Usage & setup
- **CLI**
```

## Feature deep dives
Each subsection captures the “why / what / how / CI-CD fit / setup” rubric requested by reviewers.

### SBOM normalisation & quality scoring
- **Architecture diagram**:
  ```mermaid
  flowchart LR
      In1[Raw SBOMs\nsyft.json\ntrivy.xml] -->|parse| P1[Normalizer\nlib4sbom/normalizer.py]
      P1 -->|dedupe + metrics| P2[Normalized JSON\nartifacts/sbom/normalized.json]
      P2 -->|render| P3[HTML Report\nreports/sbom_quality_report.html]
      P2 -->|feed| Risk[risk/scoring.py]
      P3 --> Evidence[evidence/packager.py]
  ```
- **Why**: Harmonise heterogeneous SBOMs for deterministic downstream risk, evidence, and compliance pipelines.
- **What ships**: `lib4sbom/normalizer.py` handles CycloneDX & SPDX ingestion, deduplication, and metric computation; `cli/fixops-sbom` exposes `normalize` and `quality` subcommands; HTML report renderer emits `reports/sbom_quality_report.html`; tests live in `tests/test_sbom_quality.py` for regression safety.【F:lib4sbom/normalizer.py†L1-L330】【F:cli/fixops_sbom.py†L1-L200】【F:tests/test_sbom_quality.py†L1-L220】
- **How it works**: Components are keyed by `(purl, version, hash)` before coverage, license coverage, resolvability, and generator variance metrics are computed, then stored in `analysis/sbom_quality_report.json` and the HTML dashboard.【F:lib4sbom/normalizer.py†L120-L330】
- **CI/CD & compliance**: The QA workflow runs SBOM unit tests; evidence bundles embed the normalised output and HTML to satisfy audit requirements.【F:.github/workflows/qa.yml†L30-L160】【F:evidence/packager.py†L120-L220】
- **Sample artefacts**:
  | Input | Processing | Output |
  | --- | --- | --- |
  | `fixtures/sbom/cyclonedx.json` | Parsed CycloneDX → component keyed by `(purl, version, hash)` | `artifacts/sbom/normalized.json` component entry with merged generators |
  | `fixtures/sbom/spdx.json` | SPDX ingestion → normalised license IDs | `analysis/sbom_quality_report.json` coverage metrics |
  | Normalised JSON | Gauge rendering with Jinja templates | `reports/sbom_quality_report.html` interactive dashboard |
- **Setup & usage**:
  ```bash
  cli/fixops-sbom normalize --in fixtures/sbom/cyclonedx.json fixtures/sbom/spdx.json --out artifacts/sbom/normalized.json
  cli/fixops-sbom quality --in artifacts/sbom/normalized.json --html reports/sbom_quality_report.html
  ```
- **API**: HTML report surfaced through evidence bundle downloads.
- **CI/CD**: `qa.yml` runs SBOM tests; `release-sign.yml` bundles outputs for releases.【F:.github/workflows/qa.yml†L30-L160】【F:evidence/packager.py†L120-L220】

#### 5. Sample artefacts
| Input | Processing | Output |
| --- | --- | --- |
| `fixtures/sbom/cyclonedx.json` | Parsed CycloneDX → component keyed by `(purl, version, hash)` | `artifacts/sbom/normalized.json` component entry with merged generators |
| `fixtures/sbom/spdx.json` | SPDX ingestion → normalised license IDs | `analysis/sbom_quality_report.json` coverage metrics |
| Normalised JSON | Gauge rendering with Jinja templates | `reports/sbom_quality_report.html` interactive dashboard |

### Risk intelligence & FixOpsRisk
#### 1. Why it exists
Prioritise remediation by blending exploit probability (EPSS), KEV status, version lag, and exposure hints into a composite score.
<<<<<<< HEAD
1
=======

>>>>>>> ace07027
#### 2. Primary implementation
- Feed updaters populate `data/feeds/epss.json` and `data/feeds/kev.json` from upstream sources.【F:risk/feeds/epss.py†L1-L200】【F:risk/feeds/kev.py†L1-L200】
- `risk/scoring.py` joins feeds with the normalised SBOM and emits FixOpsRisk metrics consumed by API, CLI, and evidence flows.【F:risk/scoring.py†L1-L360】
- CLI command `cli/fixops-risk score` automates scoring; API routers expose `/risk/component/{id}` and `/risk/cve/{id}`.【F:cli/fixops_risk.py†L1-L200】【F:backend/api/risk/router.py†L1-L160】

#### 3. Data flow
```mermaid
flowchart LR
<<<<<<< HEAD
    SBOM[Normalized SBOM] -->|join| Joiner[risk/scoring.py]
    EPSS[data/feeds/epss.json] --> Joiner
    KEV[data/feeds/kev.json] --> Joiner
    Joiner -->|FixOpsRisk| RiskOut[artifacts/risk.json]
    RiskOut --> API[backend/api/risk]
    RiskOut --> Evidence
=======
    SBOM["Normalized SBOM"] -->|join| Joiner["risk/scoring.py"]
    EPSS["data/feeds/epss.json"] --> Joiner
    KEV["data/feeds/kev.json"] --> Joiner
    Joiner -->|FixOpsRisk| RiskOut["artifacts/risk.json"]
    RiskOut --> API["backend/api/risk"]
    RiskOut --> Evidence["evidence/packager.py"]
>>>>>>> ace07027
```

#### 4. Usage & setup
- **CLI**
  ```bash
  cli/fixops-risk score --sbom artifacts/sbom/normalized.json --out artifacts/risk.json
  ```
- **API**: `GET /risk/component/{purl}` or `GET /risk/cve/{cve_id}`.
- **CI/CD**: `qa.yml` runs unit tests; evidence bundler captures JSON; dashboard visualises EPSS/KEV tables.【F:tests/test_risk_scoring.py†L1-L200】【F:evidence/packager.py†L180-L260】【F:ui/dashboard/script.js†L1-L180】

#### 5. Sample artefacts
| Input | Processing | Output |
| --- | --- | --- |
| `data/feeds/epss.json` | EPSS updater fetches CSV → cached JSON with score percentile | Feed timestamp in risk payload |
| `data/feeds/kev.json` | CISA KEV importer marks exploited CVEs | `risk_summary.kev_present = true` |
| `artifacts/sbom/normalized.json` | Component map merged with feed metrics | `artifacts/risk.json` per-component `fixops_risk` score |

### Provenance attestations & signing
#### 1. Why it exists
Guarantee downstream consumers can verify the supply-chain lineage for every build artefact.

#### 2. Primary implementation
- `services/provenance/attestation.py` models SLSA statements and validation logic.【F:services/provenance/attestation.py†L1-L320】
- `cli/fixops-provenance` provides `attest` and `verify` subcommands for local or CI workflows.【F:cli/fixops_provenance.py†L1-L220】
- GitHub Actions workflows emit attestations and cosign signatures on tagged releases; docs explain schema and verification flows.【F:.github/workflows/provenance.yml†L1-L120】【F:.github/workflows/release-sign.yml†L1-L200】【F:docs/PROVENANCE.md†L1-L180】【F:docs/SIGNING.md†L1-L160】

#### 3. Data flow
```mermaid
flowchart LR
<<<<<<< HEAD
    Artifact[Build artefact] -->|hash| Hasher[services/provenance/attestation.py]
    Hasher --> SLSA[SLSA Statement]
    SLSA -->|sign| Cosign[scripts/signing/sign-artifact.sh]
    Cosign --> Bundle[.sig / bundle]
    SLSA --> APIProv[backend/api/provenance]
    Bundle --> Evidence
=======
    Artifact["Build artefact"] -->|hash| Hasher["services/provenance/attestation.py"]
    Hasher --> SLSA["SLSA Statement"]
    SLSA -->|sign| Cosign["scripts/signing/sign-artifact.sh"]
    Cosign --> Bundle[".sig / bundle"]
    SLSA --> APIProv["backend/api/provenance"]
    Bundle --> Evidence["evidence/packager.py"]
>>>>>>> ace07027
```

#### 4. Usage & setup
- **CLI**

### Risk intelligence & FixOpsRisk
- **Architecture diagram**:
  ```mermaid
  flowchart LR
      SBOM[Normalized SBOM] -->|join| Joiner[risk/scoring.py]
      EPSS[data/feeds/epss.json] --> Joiner
      KEV[data/feeds/kev.json] --> Joiner
      Joiner -->|FixOpsRisk| RiskOut[artifacts/risk.json]
      RiskOut --> API[backend/api/risk]
      RiskOut --> Evidence
  ```
- **Why**: Prioritise remediation by blending exploit probability (EPSS), KEV status, version lag, and exposure hints.
- **What ships**: Feed updaters populate `data/feeds/epss.json` and `data/feeds/kev.json`; the scoring engine merges feeds with the normalised SBOM and produces `artifacts/risk.json`; CLI `cli/fixops-risk score` automates the join; API routers expose `/risk/component/{id}` and `/risk/cve/{id}` for UI consumption.【F:risk/feeds/epss.py†L1-L200】【F:risk/feeds/kev.py†L1-L200】【F:risk/scoring.py†L1-L360】【F:cli/fixops_risk.py†L1-L200】【F:backend/api/risk/router.py†L1-L160】
- **How it works**: The FixOpsRisk formula weights EPSS scores, KEV presence, semantic version lag, and exposure flags into a composite score with per-component and per-CVE breakdowns.【F:risk/scoring.py†L120-L320】
- **CI/CD & compliance**: Risk scoring runs inside QA tests and surfaces in evidence bundles and dashboard telemetry for release approval workflows.【F:tests/test_risk_scoring.py†L1-L200】【F:evidence/packager.py†L180-L260】【F:ui/dashboard/script.js†L1-L180】
- **Sample artefacts**:
  | Input | Processing | Output |
  | --- | --- | --- |
  | `data/feeds/epss.json` | EPSS updater fetches CSV → cached JSON with score percentile | Feed timestamp in risk payload |
  | `data/feeds/kev.json` | CISA KEV importer marks exploited CVEs | `risk_summary.kev_present = true` |
  | `artifacts/sbom/normalized.json` | Component map merged with feed metrics | `artifacts/risk.json` per-component `fixops_risk` score |
- **Setup & usage**:
  ```bash
  cli/fixops-risk score --sbom artifacts/sbom/normalized.json --out artifacts/risk.json
  ```

### Provenance attestations & signing
- **Architecture diagram**:
  ```mermaid
  flowchart LR
      Artifact[Build artefact] -->|hash| Hasher[services/provenance/attestation.py]
      Hasher --> SLSA[SLSA Statement]
      SLSA -->|sign| Cosign[scripts/signing/sign-artifact.sh]
      Cosign --> Bundle[.sig / bundle]
      SLSA --> APIProv[backend/api/provenance]
      Bundle --> Evidence
  ```
- **Why**: Guarantee build traceability using SLSA v1 attestations and cosign signatures for all release artefacts.
- **What ships**: `services/provenance/attestation.py` models SLSA statements and validation; CLI `cli/fixops-provenance` provides `attest` and `verify`; GitHub Actions workflows emit attestations and cosign signatures on tagged releases; docs explain schema and verification flows.【F:services/provenance/attestation.py†L1-L320】【F:cli/fixops_provenance.py†L1-L220】【F:.github/workflows/provenance.yml†L1-L120】【F:.github/workflows/release-sign.yml†L1-L200】【F:docs/PROVENANCE.md†L1-L180】【F:docs/SIGNING.md†L1-L160】
- **How it works**: Artefact digests are computed via SHA-256, builder/source metadata embedded, and materials recorded before JSON is emitted and optionally signed with cosign helper scripts.【F:services/provenance/attestation.py†L40-L220】【F:scripts/signing/sign-artifact.sh†L1-L140】
- **CI/CD & compliance**: `provenance.yml` attaches attestations to release artifacts, while `release-sign.yml` signs and verifies bundles; evidence bundles include attestation references; docs list required GitHub secrets for auditors.【F:.github/workflows/provenance.yml†L10-L120】【F:.github/workflows/release-sign.yml†L20-L200】【F:evidence/packager.py†L200-L280】【F:docs/CI-SECRETS.md†L1-L120】
- **Sample artefacts**:
  | Input | Processing | Output |
  | --- | --- | --- |
  | `dist/fixops.tar.gz` | SHA-256 digest + metadata capture | `artifacts/attestations/fixops.json` SLSA predicate |
  | `COSIGN_PRIVATE_KEY` (secret) | Detached signature via cosign script | `dist/fixops.tar.gz.sig` |
  | Attestation + signature | Verification CLI ensures digest parity | `verify` exit code 0 |
- **Setup & usage**:
  ```bash
  cli/fixops-provenance attest --artifact dist/fixops.tar.gz --out artifacts/attestations/fixops.json
  cli/fixops-provenance verify --artifact dist/fixops.tar.gz --attestation artifacts/attestations/fixops.json
  ```
- **API**: `GET /provenance/artifacts/{name}` returns SLSA statements.【F:backend/api/provenance/router.py†L1-L120】
- **CI/CD**: `provenance.yml` attaches attestations; `release-sign.yml` signs and verifies bundles.【F:.github/workflows/provenance.yml†L1-L120】【F:.github/workflows/release-sign.yml†L1-L200】

#### 5. Sample artefacts
| Input | Processing | Output |
| --- | --- | --- |
| `dist/fixops.tar.gz` | SHA-256 digest + metadata capture | `artifacts/attestations/fixops.json` SLSA predicate |
| `COSIGN_PRIVATE_KEY` (secret) | Detached signature via cosign script | `dist/fixops.tar.gz.sig` |
| Attestation + signature | Verification CLI ensures digest parity | `verify` exit code 0 |

### Provenance graph service
#### 1. Why it exists
Provide a queryable knowledge graph linking commits, CI jobs, artefacts, SBOM components, and CVEs to speed investigations.

#### 2. Primary implementation
- `services/graph/graph.py` builds a SQLite database and NetworkX overlay from git metadata, attestations, SBOM components, and risk scores.【F:services/graph/graph.py†L1-L560】
- FastAPI router `backend/api/graph` exposes lineage, KEV regression, and anomaly queries; docs describe schema and usage.【F:backend/api/graph/router.py†L1-L200】【F:docs/PROVENANCE-GRAPH.md†L1-L160】
- Worker `scripts/graph_worker.py` orchestrates ingestion; tests validate graph building and query correctness.【F:scripts/graph_worker.py†L1-L160】【F:services/graph/tests/test_graph.py†L1-L160】

#### 3. Data flow
```mermaid
flowchart TD
<<<<<<< HEAD
    subgraph Data
        SBOMNodes[Normalized SBOM]
        RiskNodes[Risk JSON]
        AttNodes[Attestations]
        GitNodes[Git metadata]
    end
    subgraph GraphEngine[services/graph]
        Loader[GraphLoader]
        Queries[Query API]
=======
    subgraph Data["Ingested Data"]
        SBOMNodes["Normalized SBOM"]
        RiskNodes["Risk JSON"]
        AttNodes["Attestations"]
        GitNodes["Git metadata"]
    end
    subgraph GraphEngine["services/graph"]
        Loader["GraphLoader"]
        Queries["Query API"]
>>>>>>> ace07027
    end
    SBOMNodes --> Loader
    RiskNodes --> Loader
    AttNodes --> Loader
    GitNodes --> Loader
<<<<<<< HEAD
    Loader --> DB[(SQLite store)]
    DB --> Queries
    Queries --> API[backend/api/graph]
    API --> Consumers[CLI / UI]
=======
    Loader --> DB[("SQLite store")]
    DB --> Queries
    Queries --> API["backend/api/graph"]
    API --> Consumers["CLI / UI"]
>>>>>>> ace07027
```

#### 4. Usage & setup
- **Worker**
  ```bash
  python -m scripts.graph_worker --sbom artifacts/sbom/normalized.json --risk artifacts/risk.json --attestations artifacts/attestations/
  ```
- **API**: `GET /graph/lineage?artifact=...`, `GET /graph/kev-components?n=3`, `GET /graph/anomalies` return JSON payloads with nodes/edges and anomaly explanations.【F:backend/api/graph/router.py†L1-L200】
- **CI/CD**: QA tests assert lineage + KEV behaviours; evidence bundles embed query snapshots; telemetry traces ingestion success.【F:services/graph/tests/test_graph.py†L1-L160】【F:evidence/packager.py†L220-L280】【F:telemetry/__init__.py†L80-L140】

#### 5. Sample artefacts
| Input | Processing | Output |
| --- | --- | --- |
| `git rev-list --max-count=50` | Commit metadata parsed into nodes | `graph.db` release lineage |
| `artifacts/risk.json` | KEV flags mark high-risk components | Query result JSON with `kev_alerts` |
| `/graph/anomalies?limit=5` | Semantic diff vs previous release | API payload with downgraded versions |

### Reproducible build verification
#### 1. Why it exists
Ensure published artefacts can be recreated byte-for-byte from source via hermetic rebuilds.

#### 2. Primary implementation
- `services/repro/verifier.py` executes hermetic build plans, diffs digests, and emits attestations.【F:services/repro/verifier.py†L1-L320】
- CLI `cli/fixops-repro verify` orchestrates local rebuilds; workflow `repro-verify.yml` can run nightly; docs cover configuration & troubleshooting.【F:cli/fixops_repro.py†L1-L180】【F:.github/workflows/repro-verify.yml†L1-L120】【F:docs/REPRO-BUILDS.md†L1-L160】
- `build/plan.yaml` declares deterministic commands and expected artefacts.【F:build/plan.yaml†L1-L80】

#### 3. Data flow
```mermaid
flowchart LR
<<<<<<< HEAD
    Plan[build/plan.yaml] --> Runner[services/repro/verifier.py]
    Release[Release artefact] --> Runner
    Runner -->|rebuild| Sandbox[(Temp build env)]
    Sandbox -->|digest| Compare[Digest compare]
    Compare --> Att[artifacts/repro/attestations/<tag>.json]
    Att --> Evidence
=======
    Plan["build/plan.yaml"] --> Runner["services/repro/verifier.py"]
    Release["Release artefact"] --> Runner
    Runner -->|rebuild| Sandbox[("Temp build env")]
    Sandbox -->|digest| Compare["Digest compare"]
    Compare --> Att["artifacts/repro/attestations/<tag>.json"]
    Att --> Evidence["evidence/packager.py"]
>>>>>>> ace07027
```

#### 4. Usage & setup
- **CLI**
  ```bash
  cli/fixops-repro verify --tag v1.2.3 --plan build/plan.yaml
  ```
- **API**: Repro status surfaced in FastAPI router (`apps/api/app.py`).【F:apps/api/app.py†L1-L172】
- **CI/CD**: QA suite includes pass/fail toy plans; `repro-verify.yml` enables scheduled rebuild validation.【F:services/repro/tests/test_verifier.py†L1-L160】【F:.github/workflows/repro-verify.yml†L1-L120】

#### 5. Sample artefacts
| Input | Processing | Output |
| --- | --- | --- |
| `build/plan.yaml` | Hermetic steps executed in temp dir | `artifacts/repro/tmp/<tag>/` scratch workspace |
| `dist/fixops.tar.gz` | Digest computed with SHA-256 | `attestation.predicate.subject[].digest.sha256` |
| Rebuild digest | DSSE envelope created | `artifacts/repro/attestations/<tag>.json` |

### Evidence bundles & CI agent
#### 1. Why it exists
Offer a single command to package SBOM, risk, provenance, and repro evidence, sign it, and hand it to auditors.

#### 2. Primary implementation
- `cli/fixops-ci` aggregates SBOM normalisation, quality scoring, risk scoring, provenance, and reproducible build verification while applying `config/policy.yml` thresholds.【F:cli/fixops_ci.py†L1-L320】【F:config/policy.yml†L1-L160】
- `evidence/packager.py` assembles signed ZIP bundles with `MANIFEST.yaml`; API exposes `/evidence/{release}` for retrieval.【F:evidence/packager.py†L1-L320】【F:backend/api/evidence/router.py†L1-L140】
- Docs outline auditor workflows and CI secrets required for signing.【F:docs/EVIDENCE-BUNDLES.md†L1-L200】【F:docs/CI-SECRETS.md†L1-L120】

#### 3. Data flow
```mermaid
flowchart TD
<<<<<<< HEAD
    subgraph Inputs
        SBOMIn[artifacts/sbom/normalized.json]
        RiskIn[artifacts/risk.json]
        ProvIn[artifacts/attestations/*.json]
        ReproIn[artifacts/repro/attestations/*.json]
    end
    Policy[config/policy.yml]
    CLI[cli/fixops-ci]
    CLI -->|policy evaluate| Policy
    Inputs --> CLI
    CLI --> BundleZip[evidence/bundles/<release>.zip]
    BundleZip --> Manifest[Signed MANIFEST.yaml]
    BundleZip --> APIEvidence[backend/api/evidence]
=======
    subgraph Inputs["Evidence inputs"]
        SBOMIn["artifacts/sbom/normalized.json"]
        RiskIn["artifacts/risk.json"]
        ProvIn["artifacts/attestations/*.json"]
        ReproIn["artifacts/repro/attestations/*.json"]
    end
    Policy["config/policy.yml"]
    CLI["cli/fixops-ci"]
    CLI -->|policy evaluate| Policy
    Inputs --> CLI
    CLI --> BundleZip["evidence/bundles/<release>.zip"]
    BundleZip --> Manifest["Signed MANIFEST.yaml"]
    BundleZip --> APIEvidence["backend/api/evidence"]
>>>>>>> ace07027
```

#### 4. Usage & setup
- **CLI**
  ```bash
  cli/fixops-ci sbom normalize --in fixtures/sbom/cyclonedx.json fixtures/sbom/spdx.json --out artifacts/sbom/normalized.json
  cli/fixops-ci risk score --sbom artifacts/sbom/normalized.json --out artifacts/risk.json
  cli/fixops-ci evidence bundle --release v1.2.3
  ```
- **API**: `GET /evidence/{release}` streams signed bundle ZIP.【F:backend/api/evidence/router.py†L1-L140】
- **CI/CD**: Release workflow generates bundles; QA tests assert manifest signing and policy evaluation.【F:.github/workflows/release-sign.yml†L120-L200】【F:tests/test_evidence_bundle.py†L1-L220】

#### 5. Sample artefacts
| Input | Processing | Output |
| --- | --- | --- |
| `config/policy.yml` | Threshold evaluation (coverage ≥ 70%, risk ceilings) | CLI exit codes & policy report |
| `artifacts/sbom/normalized.json` + `artifacts/risk.json` | Aggregated by `fixops-ci` | `evidence/workdir/<release>/` staging area |
| Staged artefacts + cosign key | Manifest hashed & signed | `evidence/bundles/<release>.zip` |

<<<<<<< HEAD
=======
### SSDLC lifecycle evaluation
#### 1. Why it exists
Demonstrate secure software development lifecycle coverage with deterministic artefacts that auditors can diff across releases. The SSDLC evaluator transforms raw design, control, SBOM, SARIF, infrastructure-as-code, and exploit-signal inputs into stage-specific JSON payloads for downstream dashboards and the enterprise API.

#### 2. Primary implementation
- `apps/fixops_cli/__main__.py` exposes the canonical stage runner (`python -m apps.fixops_cli stage-run`) that orchestrates SSDLC processing with signing/verification toggles for CI pipelines.【F:apps/fixops_cli/__main__.py†L1-L118】
- `core/ssdlc.py` parses overlay-defined lifecycle requirements and evaluates them against pipeline artefacts, returning per-stage status summaries.【F:core/ssdlc.py†L1-L170】
- `apps/api/pipeline.py` invokes the evaluator when the overlay enables SSDLC checks, wiring results into the broader decision pipeline response.【F:apps/api/pipeline.py†L835-L863】
- `simulations/ssdlc/run.py` provides the CLI used during demos and tests to materialise canonical stage outputs with optional overlays.【F:simulations/ssdlc/run.py†L1-L239】
- `tests/test_ssdlc_runner.py` ensures every stage command emits the correct filenames and supports `--stage all` generation.【F:tests/test_ssdlc_runner.py†L35-L59】

#### 3. Data flow
```mermaid
flowchart TD
    subgraph Inputs
        D[design/inputs/design_context.csv]
        R[requirements/inputs/controls.json]
        B[build/inputs/sbom.json]
        T[test/inputs/scanner.sarif]
        De[deploy/inputs/iac.tfplan.json]
        O1[operate/inputs/kev.json]
        O2[operate/inputs/epss.json]
    end
    CLI[python -m simulations.ssdlc.run]
    Eval[core/ssdlc.SSDLCEvaluator]
    Outputs{{Stage JSON artefacts}}
    Inputs --> CLI --> Eval --> Outputs
    Outputs --> API[apps/api/pipeline.py]
```

#### 4. Usage & stage-by-stage inputs/outputs
- **CLI skeleton**
  ```bash
  python -m simulations.ssdlc.run --stage <stage> --out artifacts/ssdlc
  python -m simulations.ssdlc.run --stage all --out artifacts/ssdlc --overlay config/ssdlc.overlay.json
  ```
- **Stage matrix**

| Stage (`--stage …`) | Required inputs | Generated output | What the payload captures |
| --- | --- | --- | --- |
| `design` | `simulations/ssdlc/design/inputs/design_context.csv` | `design_crosswalk.json` | Service exposure summary plus any overlay-injected risk annotations for architecture reviews.【F:simulations/ssdlc/run.py†L85-L101】 |
| `requirements` | `simulations/ssdlc/requirements/inputs/controls.json` | `policy_plan.json` | Normalised control map detailing satisfied vs. in-progress guardrails.【F:simulations/ssdlc/run.py†L104-L117】 |
| `build` | `simulations/ssdlc/build/inputs/sbom.json` | `component_index.json` | Component manifest aligned to SBOM entries for dependency governance.【F:simulations/ssdlc/run.py†L119-L141】 |
| `test` | `simulations/ssdlc/test/inputs/scanner.sarif` | `normalized_findings.json` | Tool list and severity histogram derived from SARIF scanners for QA sign-off.【F:simulations/ssdlc/run.py†L144-L174】 |
| `deploy` | `simulations/ssdlc/deploy/inputs/iac.tfplan.json` | `iac_posture.json` | Terraform change analysis showing exposed ports and internet-facing resources.【F:simulations/ssdlc/run.py†L177-L205】 |
| `operate` | `simulations/ssdlc/operate/inputs/kev.json`, `simulations/ssdlc/operate/inputs/epss.json` | `exploitability.json` | KEV/EPSS fusion that flags urgent operational response priorities.【F:simulations/ssdlc/run.py†L207-L231】 |

#### 5. Sample artefacts & downstream usage
- `python -m apps.fixops_cli stage-run --stage <stage> --input <artefact> --app <name>` mirrors the API execution path, ensuring canonical artefacts land in `artefacts/<app>/<stage>/` for SSDLC evidence, signing, and transparency index capture.【F:apps/fixops_cli/__main__.py†L48-L118】【F:core/stage_runner.py†L214-L413】
- `--stage all` prints a JSON map of every generated file, which can be zipped into evidence bundles or imported into dashboards.【F:simulations/ssdlc/run.py†L234-L239】【F:tests/test_ssdlc_runner.py†L45-L59】
- The pipeline API surfaces `ssdlc_assessment.summary` counts so CI gates and overlays can assert minimum lifecycle coverage.【F:apps/api/pipeline.py†L846-L860】
- Evidence bundles embed each stage artefact alongside provenance, risk, and repro proof, giving auditors lifecycle-to-release traceability.【F:evidence/packager.py†L180-L260】

>>>>>>> ace07027
### Probabilistic forecasting, Markov & Bayesian analytics
#### 1. Why it exists
Quantify future severity drift and escalation pressure with explainable probabilistic models for leadership planning.

#### 2. Primary implementation
- `core/probabilistic.py.ProbabilisticForecastEngine` implements Dirichlet priors, Markov transitions, and Bayesian posteriors.【F:core/probabilistic.py†L1-L360】
- Tests calibrate forecasting accuracy; pipeline integrates outputs for decisioning surfaces.【F:tests/test_probabilistic.py†L1-L120】【F:apps/api/pipeline.py†L850-L950】

#### 3. Data flow
```mermaid
flowchart LR
<<<<<<< HEAD
    Hist[Historical severity timeline] --> Engine[core/probabilistic.py]
    Engine -->|posterior| Forecast[Forecast JSON]
    Forecast --> Pipeline
    Pipeline --> Dashboard
=======
    Hist["Historical severity timeline"] --> Engine["core/probabilistic.py"]
    Engine -->|posterior| Forecast["Forecast JSON"]
    Forecast --> Pipeline["apps/api/pipeline.py"]
    Pipeline --> Dashboard["ui/dashboard"]
>>>>>>> ace07027
```

#### 4. Usage & setup
- **Script**

### Provenance graph service
- **Architecture diagram**:
  ```mermaid
  flowchart TD
      subgraph Data
          SBOMNodes[Normalized SBOM]
          RiskNodes[Risk JSON]
          AttNodes[Attestations]
          GitNodes[Git metadata]
      end
      subgraph GraphEngine[services/graph]
          Loader[GraphLoader]
          Queries[Query API]
      end
      SBOMNodes --> Loader
      RiskNodes --> Loader
      AttNodes --> Loader
      GitNodes --> Loader
      Loader --> DB[(SQLite store)]
      DB --> Queries
      Queries --> API[backend/api/graph]
      API --> Consumers[CLI / UI]
  ```
- **Why**: Provide auditors and responders with a queryable knowledge graph linking commits, CI runs, artefacts, components, and CVEs.
- **What ships**: `services/graph/graph.py` builds a SQLite database and NetworkX overlay; ingestion stitches git metadata, SBOM components, risk scores, and attestation records; API endpoints expose lineage, KEV regressions, and downgrade anomaly queries; docs cover schema and usage.【F:services/graph/graph.py†L1-L560】【F:backend/api/graph/router.py†L1-L200】【F:docs/PROVENANCE-GRAPH.md†L1-L160】
- **How it works**: Loader tasks create nodes/edges per release, component, CVE, job, and artefact; query helpers compute backward lineage, filter KEV-tagged components over release windows, and detect semantic version downgrades via stored history.【F:services/graph/graph.py†L180-L480】
- **CI/CD & compliance**: QA tests assert lineage and KEV query behaviour; evidence bundles can embed graph query snapshots; telemetry spans trace ingestion success for drift investigations.【F:services/graph/tests/test_graph.py†L1-L160】【F:evidence/packager.py†L220-L280】【F:telemetry/__init__.py†L80-L140】
- **Sample artefacts**:
  | Input | Processing | Output |
  | --- | --- | --- |
  | `git rev-list --max-count=50` | Commit metadata parsed into nodes | `graph.db` release lineage |
  | `artifacts/risk.json` | KEV flags mark high-risk components | Query result JSON with `kev_alerts` |
  | `/graph/anomalies?limit=5` | Semantic diff vs previous release | API payload with downgraded versions |
- **Setup & usage**:
  ```bash
  python -m scripts.graph_worker --sbom artifacts/sbom/normalized.json --risk artifacts/risk.json --attestations artifacts/attestations/
  curl http://localhost:8000/graph/lineage?artifact=dist/fixops.tar.gz
  ```

### Reproducible build verification
- **Architecture diagram**:
  ```mermaid
  flowchart LR
      Plan[build/plan.yaml] --> Runner[services/repro/verifier.py]
      Release[Release artefact] --> Runner
      Runner -->|rebuild| Sandbox[(Temp build env)]
      Sandbox -->|digest| Compare[Digest compare]
      Compare --> Att[artifacts/repro/attestations/<tag>.json]
      Att --> Evidence
  ```
- **Why**: Demonstrate that released binaries can be rebuilt deterministically from source for SLSA Level 3+ assurances.
- **What ships**: `services/repro/verifier.py` executes hermetic build plans, diffs digests, and emits DSSE-style attestations; CLI `cli/fixops-repro verify` orchestrates local rebuilds; workflow `repro-verify.yml` can run nightly; docs capture configuration & troubleshooting.【F:services/repro/verifier.py†L1-L320】【F:cli/fixops_repro.py†L1-L180】【F:.github/workflows/repro-verify.yml†L1-L120】【F:docs/REPRO-BUILDS.md†L1-L160】
- **How it works**: Build plans (YAML) declare environment, commands, expected outputs; verifier runs steps in a temp directory, computes SHA-256 digests, compares with release artefacts, and writes attestations under `artifacts/repro/attestations/`.【F:services/repro/verifier.py†L40-L260】【F:build/plan.yaml†L1-L160】
- **CI/CD & compliance**: QA suite includes passing/failing toy plans; evidence bundles and dashboards display repro status; telemetry records successes/failures for SRE review.【F:services/repro/tests/test_verifier.py†L1-L160】【F:evidence/packager.py†L240-L300】【F:ui/dashboard/script.js†L120-L180】【F:telemetry/__init__.py†L40-L140】
- **Sample artefacts**:
  | Input | Processing | Output |
  | --- | --- | --- |
  | `build/plan.yaml` | Hermetic steps executed in temp dir | `artifacts/repro/tmp/<tag>/` scratch workspace |
  | `dist/fixops.tar.gz` | Digest computed with SHA-256 | `attestation.predicate.subject[].digest.sha256` |
  | Rebuild digest | DSSE envelope created | `artifacts/repro/attestations/<tag>.json` |
- **Setup & usage**:
  ```bash
  cli/fixops-repro verify --tag v1.2.3 --plan build/plan.yaml
  ```

### Evidence bundles & CI agent
- **Architecture diagram**:
  ```mermaid
  flowchart TD
      subgraph Inputs
          SBOMIn[artifacts/sbom/normalized.json]
          RiskIn[artifacts/risk.json]
          ProvIn[artifacts/attestations/*.json]
          ReproIn[artifacts/repro/attestations/*.json]
      end
      Policy[config/policy.yml]
      CLI[cli/fixops-ci]
      CLI -->|policy evaluate| Policy
      Inputs --> CLI
      CLI --> BundleZip[evidence/bundles/<release>.zip]
      BundleZip --> Manifest[Signed MANIFEST.yaml]
      BundleZip --> APIEvidence[backend/api/evidence]
  ```
- **Why**: Collapse compliance evidence collection into a single command that enforces policy thresholds and produces signed bundles.
- **What ships**: `cli/fixops-ci` aggregates SBOM normalisation, quality scoring, risk scoring, provenance, and reproducible build verification while applying `config/policy.yml`; `evidence/packager.py` assembles signed ZIP bundles with `MANIFEST.yaml`; API exposes `/evidence/{release}` for retrieval; docs guide policy authoring and auditor workflows.【F:cli/fixops_ci.py†L1-L320】【F:config/policy.yml†L1-L160】【F:evidence/packager.py†L1-L320】【F:backend/api/evidence/router.py†L1-L140】【F:docs/EVIDENCE-BUNDLES.md†L1-L200】
- **How it works**: CLI runs staged jobs, validates thresholds (coverage, risk ceilings), signs manifest entries with cosign (via GH secrets in CI), then archives SBOM/risk/provenance/repro artefacts for auditors and attaches them to releases.【F:cli/fixops_ci.py†L120-L300】【F:evidence/packager.py†L140-L320】【F:docs/CI-SECRETS.md†L1-L120】
- **CI/CD & compliance**: Evidence bundles are generated during release workflows and referenced in CHANGELOG; QA tests assert bundle integrity and policy evaluation to guarantee trust chains.【F:.github/workflows/release-sign.yml†L120-L200】【F:tests/test_evidence_bundle.py†L1-L220】【F:CHANGELOG.md†L1-L160】
- **Sample artefacts**:
  | Input | Processing | Output |
  | --- | --- | --- |
  | `config/policy.yml` | Threshold evaluation (coverage ≥ 70%, risk ceilings) | CLI exit codes & policy report |
  | `artifacts/sbom/normalized.json` + `artifacts/risk.json` | Aggregated by `fixops-ci` | `evidence/workdir/<release>/` staging area |
  | Staged artefacts + cosign key | Manifest hashed & signed | `evidence/bundles/<release>.zip` |
- **Setup & usage**:
  ```bash
  cli/fixops-ci attest --policy config/policy.yml --sbom fixtures/sbom/demo.json --risk-out artifacts/risk.json
  cli/fixops-ci bundle --release v1.2.3 --output evidence/bundles/v1.2.3.zip
  ```

### Probabilistic forecasting, Markov & Bayesian analytics
- **Architecture diagram**:
  ```mermaid
  flowchart LR
      Hist[Historical severity timeline] --> Engine[core/probabilistic.py]
      Engine -->|posterior| Forecast[Forecast JSON]
      Forecast --> Pipeline
      Pipeline --> Dashboard
  ```
- **Why**: Quantify future severity drift and escalation pressure with explainable probabilistic models.
- **What ships**: `core/probabilistic.py.ProbabilisticForecastEngine` implements Dirichlet priors, Markov transition matrices, and Bayesian posteriors; tests assert calibration and forecasting accuracy; pipeline integrates the forecasts into decisioning outputs.【F:core/probabilistic.py†L1-L360】【F:tests/test_probabilistic.py†L1-L120】【F:apps/api/pipeline.py†L850-L950】
- **How it works**: Severity histories feed transition calibration, entropy calculations, and multi-step projections to highlight components with rising risk; outputs inform guardrail verdicts and dashboards.【F:core/probabilistic.py†L200-L360】【F:apps/api/pipeline.py†L880-L940】
- **CI/CD & compliance**: QA runs the probabilistic test suite; dashboards visualise escalation signals; documentation surfaces the algorithm for transparency with regulators.【F:tests/test_probabilistic.py†L1-L120】【F:ui/dashboard/script.js†L80-L180】【F:docs/ARCH-INVENTORY.md†L20-L120】
- **Setup & usage**:
  ```python
  from core.probabilistic import ProbabilisticForecastEngine
  engine = ProbabilisticForecastEngine()
  forecast = engine.evaluate(history=[{"component": "service-a", "severities": ["medium", "high"]}])
  ```
- **CI/CD**: QA runs probabilistic tests; dashboards visualise escalation signals; docs provide transparency for regulators.【F:tests/test_probabilistic.py†L1-L120】【F:ui/dashboard/script.js†L80-L180】【F:docs/ARCH-INVENTORY.md†L20-L120】

#### 5. Sample artefacts
| Input | Processing | Output |
| --- | --- | --- |
| Severity history JSON | Transition calibration | Forecast posterior JSON |
| Incident CSV | Bayesian update | Updated risk trajectory |
| Forecast output | Dashboard ingestion | Executive readiness gauges |

### Multi-LLM consensus
#### 1. Why it exists
Blend deterministic heuristics with LLM reasoning while capturing audit trails for AI-assisted decisions.

#### 2. Primary implementation
- Enterprise enhancements call optional OpenAI/Anthropic/Gemini providers via `fixops-enterprise/src/services/enhanced_decision_engine.py`; results are reconciled with deterministic context and logged for transparency.【F:fixops-enterprise/src/services/enhanced_decision_engine.py†L1-L200】【F:fixops-enterprise/src/api/v1/enhanced.py†L1-L200】

#### 3. Data flow
```mermaid
flowchart TD
    Prompt[Context-rich prompt] --> Fanout[EnhancedDecisionEngine]
    Fanout -->|OpenAI| Provider1
    Fanout -->|Anthropic| Provider2
    Fanout -->|Gemini| Provider3
    Provider1 --> Reducer[Consensus reducer]
    Provider2 --> Reducer
    Provider3 --> Reducer
    Reducer --> Verdict[Decision + Rationale]
    Verdict --> Pipeline
```

#### 4. Usage & setup
- Configure provider keys in environment variables referenced by enterprise overlay.
- Call enterprise API endpoints or CLI overlays to obtain consensus responses.
- Evidence bundles archive LLM rationales when policy requires.【F:docs/EVIDENCE-BUNDLES.md†L120-L200】

#### 5. Sample artefacts
| Input | Processing | Output |
| --- | --- | --- |
| Risk + provenance context | Prompt enrichment across providers | Consensus rationale |
| Reviewer query | LLM fan-out + voting | Ranked recommendation |
| Policy template | Completion with citations | Draft report |

### Observability & demo stack
#### 1. Why it exists
Provide investors and CISOs with a one-command experience to view risk posture, provenance status, and reproducible build health.

#### 2. Primary implementation
- OpenTelemetry wiring with no-op fallbacks in `telemetry/` ensures metrics even in air-gapped runs.【F:telemetry/__init__.py†L1-L160】
- Dashboard UI under `ui/dashboard/` visualises SBOM quality, EPSS/KEV tables, provenance, and repro status.【F:ui/dashboard/script.js†L1-L180】【F:ui/dashboard/index.html†L1-L160】
- `docker-compose.demo.yml` orchestrates backend, graph worker, dashboard, and collector; docs include screenshots and tour script.【F:docker-compose.demo.yml†L1-L80】【F:docs/DEMO.md†L1-L200】

#### 3. Data flow
- Telemetry spans flow to `config/otel-collector-demo.yaml` collector when environment variables are set.【F:config/otel-collector-demo.yaml†L1-L80】
- Dashboard polls API endpoints for SBOM quality, risk, provenance, and repro status visualisations.【F:ui/dashboard/script.js†L40-L180】

#### 4. Usage & setup
```bash
docker compose -f docker-compose.demo.yml up
open http://localhost:8080  # dashboard
```

#### 5. Sample artefacts
| Input | Processing | Output |
| --- | --- | --- |
| Telemetry spans | Export via OTLP collector | Grafana/Jaeger traces |
| API metrics | Dashboard polling | Gauges + tables |
| Demo compose file | docker compose up | Running investor demo stack |

### Security posture & compliance guardrails
#### 1. Why it exists
Align engineering, security, and audit teams on operational procedures, signed releases, and branch protections.

#### 2. Primary implementation
- Playbooks for developers, security, and auditors plus overarching security posture guide.【F:docs/PLAYBOOK-DEV.md†L1-L160】【F:docs/PLAYBOOK-SEC.md†L1-L160】【F:docs/PLAYBOOK-AUDIT.md†L1-L120】【F:docs/SECURITY-POSTURE.md†L1-L160】
- CI enforcing formatting, linting, typing, and coverage ≥ 70% with QA workflow; changelog capturing Phase 1–10 milestones.【F:.github/workflows/qa.yml†L1-L160】【F:CHANGELOG.md†L1-L160】
- Release workflows attach provenance and evidence for auditors.【F:.github/workflows/release-sign.yml†L1-L200】

#### 3. Usage & setup
- Follow playbooks for role-specific response steps.
- Enable branch protection + signed commits per `docs/SECURITY-POSTURE.md`.
- Provision Dependabot and required secrets listed in `docs/CI-SECRETS.md`.

#### 4. Sample artefacts
| Input | Processing | Output |
| --- | --- | --- |
| QA workflow | Run lint, type, coverage gates | ≥70% coverage + green checks |
| Signed commit policy | GitHub branch protection | Enforced review gates |
| Evidence manifest | Embedded signed artefact references | Audit-ready bundle |

### Multi-LLM consensus
- **Architecture diagram**:
  ```mermaid
  flowchart TD
      Prompt[Context-rich prompt] --> Fanout[EnhancedDecisionEngine]
      Fanout -->|OpenAI| Provider1
      Fanout -->|Anthropic| Provider2
      Fanout -->|Gemini| Provider3
      Provider1 --> Reducer[Consensus reducer]
      Provider2 --> Reducer
      Provider3 --> Reducer
      Reducer --> Verdict[Decision + Rationale]
      Verdict --> Pipeline
  ```
- **Why**: Blend deterministic heuristics with LLM reasoning while capturing audit trails for AI-assisted decisions.
- **What ships**: Enterprise enhancements call optional OpenAI/Anthropic/Gemini providers via `fixops-enterprise/src/services/enhanced_decision_engine.py`; results are reconciled with deterministic context and logged for transparency.【F:fixops-enterprise/src/services/enhanced_decision_engine.py†L1-L200】【F:fixops-enterprise/src/api/v1/enhanced.py†L1-L200】
- **How it works**: The enhanced decision engine fans out prompts across providers, scores responses, and returns consensus verdicts alongside explanation metadata for executive dashboards.【F:fixops-enterprise/src/services/enhanced_decision_engine.py†L80-L200】
- **CI/CD & compliance**: AI integrations remain optional (only activated when API keys exist) but still flow through policy enforcement and evidence bundling for regulated environments.【F:docs/ARCH-INVENTORY.md†L60-L120】【F:docs/EVIDENCE-BUNDLES.md†L120-L200】
- **Setup & usage**: Configure provider keys in environment variables referenced by enterprise overlay, then call the enterprise API endpoints or CLI overlays.

### Observability & demo stack
- **Why**: Provide investors and CISOs with a single command to view risk posture, provenance status, and reproducible build health.
- **What ships**: OpenTelemetry wiring with no-op fallbacks in `telemetry/`, dashboard UI under `ui/dashboard/`, docker-compose demo orchestrating backend, graph worker, and collector; docs include screenshots and tour script.【F:telemetry/__init__.py†L1-L160】【F:ui/dashboard/index.html†L1-L160】【F:ui/dashboard/script.js†L1-L180】【F:docker-compose.demo.yml†L1-L80】【F:docs/DEMO.md†L1-L200】
- **How it works**: When telemetry env vars are set, spans and metrics flow to the collector defined in `config/otel-collector-demo.yaml`; the dashboard polls API endpoints for SBOM quality, risk, provenance, and repro status visualisations.【F:telemetry/__init__.py†L40-L140】【F:config/otel-collector-demo.yaml†L1-L80】【F:ui/dashboard/script.js†L40-L180】
- **CI/CD & compliance**: Telemetry tests enforce graceful degradation without collectors; demo stack is referenced in the changelog and investor playbooks.【F:tests/test_telemetry_runtime.py†L1-L120】【F:CHANGELOG.md†L1-L160】【F:docs/PLAYBOOK-DEV.md†L1-L160】
- **Setup & usage**:
  ```bash
  docker compose -f docker-compose.demo.yml up
  open http://localhost:8080  # dashboard
  ```

### Security posture & compliance guardrails
- **Why**: Align engineering, security, and audit teams on operational procedures, signed releases, and branch protections.
- **What ships**: Playbooks for developers, security, and auditors; security posture guide; CI enforcing formatting, linting, typing, coverage ≥ 70%; changelog capturing Phase 1–10 milestones.【F:docs/PLAYBOOK-DEV.md†L1-L160】【F:docs/PLAYBOOK-SEC.md†L1-L160】【F:docs/PLAYBOOK-AUDIT.md†L1-L120】【F:docs/SECURITY-POSTURE.md†L1-L160】【F:.github/workflows/qa.yml†L1-L160】【F:CHANGELOG.md†L1-L160】
- **How it works**: QA workflow runs formatters, linters, mypy, and coverage thresholds; branch protections rely on signed commits and Dependabot as outlined in security posture docs; release workflows attach provenance and evidence for auditors.【F:.github/workflows/qa.yml†L30-L160】【F:docs/SECURITY-POSTURE.md†L60-L160】【F:.github/workflows/release-sign.yml†L1-L200】
- **CI/CD & compliance**: Playbooks provide step-by-step actions for each discipline, and evidence bundles plus provenance attestations are mandatory for release sign-off.【F:docs/PLAYBOOK-AUDIT.md†L1-L120】【F:docs/EVIDENCE-BUNDLES.md†L1-L200】

## CLI entry points
| Command | Capabilities | Notes |
| --- | --- | --- |
| `cli/fixops-sbom` | `normalize`, `quality` | Normalises SBOMs and generates HTML/JSON quality artefacts.【F:cli/fixops_sbom.py†L1-L200】 |
| `cli/fixops-risk` | `score` | Emits `artifacts/risk.json` from normalised SBOMs and cached feeds.【F:cli/fixops_risk.py†L1-L200】 |
| `cli/fixops-provenance` | `attest`, `verify` | Generates and validates SLSA v1 provenance statements.【F:cli/fixops_provenance.py†L1-L220】 |
| `cli/fixops-repro` | `verify` | Runs hermetic rebuild plans and writes reproducible build attestations.【F:cli/fixops_repro.py†L1-L180】 |
| `cli/fixops-ci` | `attest`, `bundle`, `evidence`, etc. | Aggregates SBOM, risk, provenance, and repro tasks with policy enforcement.【F:cli/fixops_ci.py†L1-L320】 |

## API surface
| Endpoint | Description | Router |
| --- | --- | --- |
| `GET /provenance/{artifact}` | Return stored SLSA attestation JSON for the requested artefact.【F:backend/api/provenance/router.py†L1-L120】 | `backend/api/provenance/router.py` |
| `GET /risk/component/{component_id}` | Fetch FixOpsRisk breakdown for a component ID.【F:backend/api/risk/router.py†L60-L120】 | `backend/api/risk/router.py` |
| `GET /risk/cve/{cve_id}` | Fetch FixOpsRisk breakdown for a CVE ID.【F:backend/api/risk/router.py†L120-L160】 | `backend/api/risk/router.py` |
| `GET /graph/lineage` | Resolve provenance lineage for an artefact path.【F:backend/api/graph/router.py†L80-L140】 | `backend/api/graph/router.py` |
| `GET /graph/kev-components` | List components with KEV CVEs across recent releases.【F:backend/api/graph/router.py†L140-L180】 | `backend/api/graph/router.py` |
| `GET /graph/anomalies` | Surface downgrade/version drift anomalies detected in the graph.【F:backend/api/graph/router.py†L180-L200】 | `backend/api/graph/router.py` |
| `GET /evidence/{release}` | Retrieve evidence bundle metadata for a release tag.【F:backend/api/evidence/router.py†L80-L140】 | `backend/api/evidence/router.py` |

## CI/CD automation
| Workflow | Trigger | Outputs |
| --- | --- | --- |
| `provenance.yml` | Tag pushes/releases | Generates and uploads SLSA v1 attestation JSON to release assets.【F:.github/workflows/provenance.yml†L1-L120】 |
| `release-sign.yml` | Release publishing | Builds artefacts, signs them with cosign, verifies bundles, uploads signatures and evidence.【F:.github/workflows/release-sign.yml†L1-L200】 |
| `repro-verify.yml` | Nightly/cron optional | Runs hermetic rebuilds and uploads reproducible build attestations.【F:.github/workflows/repro-verify.yml†L1-L120】 |
| `qa.yml` | Pull requests & pushes | Formats, lints, type-checks, runs targeted tests, enforces ≥70% coverage, uploads reports.【F:.github/workflows/qa.yml†L1-L160】 |

## Setup & verification checklists
1. **Bootstrap dependencies**
   ```bash
   pip install -r requirements.txt
   pip install -r requirements.dev.txt
   export PYTHONPATH=$(pwd)
   ```
2. **Provision environment variables**
   - Copy `.env.example` → `.env` for local stacks; configure optional OpenTelemetry, LLM, and signing secrets as needed.【F:docs/PLAYBOOK-DEV.md†L40-L120】
3. **Run end-to-end demo**
   ```bash
   docker compose -f docker-compose.demo.yml up --build
   ```
4. **Generate artefacts locally**
   ```bash
   cli/fixops-sbom normalize --in fixtures/sbom/demo.json --out artifacts/sbom/normalized.json
   cli/fixops-sbom quality --in artifacts/sbom/normalized.json --html reports/sbom_quality_report.html
   cli/fixops-risk score --sbom artifacts/sbom/normalized.json --out artifacts/risk.json
   cli/fixops-provenance attest --artifact dist/fixops.tar.gz --out artifacts/attestations/fixops.json
   cli/fixops-repro verify --tag v1.2.3 --plan build/plan.yaml
   cli/fixops-ci bundle --release v1.2.3 --output evidence/bundles/v1.2.3.zip
   ```
5. **Validate quality gates**
   ```bash
   pytest
   ```
6. **Review artefacts**
   - Inspect `reports/sbom_quality_report.html`, `artifacts/risk.json`, provenance attestations, reproducible build outputs, and evidence bundles before releasing.

### Automated verification matrix

| Capability | Command | Validates | Sample Output |
| --- | --- | --- | --- |
| SBOM quality | `cli/fixops-sbom normalize ... && cli/fixops-sbom quality ...` | Normalisation, dedupe, metric computation, HTML reporting | `reports/sbom_quality_report.html` (gauge ≥ 0.85 coverage) |
| Risk scoring | `cli/fixops-risk score ...` | Feed ingestion, FixOpsRisk calculation, API-ready JSON | `artifacts/risk.json` with `fixops_risk: 0.72` sample |
| Provenance | `cli/fixops-provenance attest ... && cli/fixops-provenance verify ...` | SLSA v1 schema correctness, hash parity, verification | `verify` exit `0`, `materials[*].uri` populated |
| Evidence bundle | `cli/fixops-ci bundle ...` | Policy enforcement, manifest signing, bundle assembly | `evidence/bundles/v1.2.3.zip` containing `MANIFEST.yaml.sig` |
| Repro builds | `cli/fixops-repro verify ...` | Hermetic rebuild, digest parity, attestation emission | `artifacts/repro/attestations/v1.2.3.json` with `result: "verified"` |
| Graph queries | `python -m scripts.graph_worker ...` + `curl /graph/...` | Lineage, KEV regression, anomaly detection | `/graph/kev-components?releases=3` returns CVE list |
| Demo stack | `docker compose -f docker-compose.demo.yml up` | Backend + dashboard + OTEL collector health | Dashboard cards green, OTEL collector logs spans |

## Reference documents
For further context dive into:
- Architecture inventory (`docs/ARCH-INVENTORY.md`)
- Provenance schema (`docs/PROVENANCE.md`)
- Risk scoring formula (`docs/RISK-SCORING.md`)
- SBOM quality guide (`docs/SBOM-QUALITY.md`)
- Evidence bundles (`docs/EVIDENCE-BUNDLES.md`)
- Demo walkthrough (`docs/DEMO.md`)
- Playbooks & security posture (`docs/PLAYBOOK-*.md`, `docs/SECURITY-POSTURE.md`)
- CHANGELOG for the Phase 1–10 delivery narrative (`CHANGELOG.md`)<|MERGE_RESOLUTION|>--- conflicted
+++ resolved
@@ -354,11 +354,7 @@
 ### Risk intelligence & FixOpsRisk
 #### 1. Why it exists
 Prioritise remediation by blending exploit probability (EPSS), KEV status, version lag, and exposure hints into a composite score.
-<<<<<<< HEAD
-1
-=======
-
->>>>>>> ace07027
+
 #### 2. Primary implementation
 - Feed updaters populate `data/feeds/epss.json` and `data/feeds/kev.json` from upstream sources.【F:risk/feeds/epss.py†L1-L200】【F:risk/feeds/kev.py†L1-L200】
 - `risk/scoring.py` joins feeds with the normalised SBOM and emits FixOpsRisk metrics consumed by API, CLI, and evidence flows.【F:risk/scoring.py†L1-L360】
@@ -367,21 +363,12 @@
 #### 3. Data flow
 ```mermaid
 flowchart LR
-<<<<<<< HEAD
-    SBOM[Normalized SBOM] -->|join| Joiner[risk/scoring.py]
-    EPSS[data/feeds/epss.json] --> Joiner
-    KEV[data/feeds/kev.json] --> Joiner
-    Joiner -->|FixOpsRisk| RiskOut[artifacts/risk.json]
-    RiskOut --> API[backend/api/risk]
-    RiskOut --> Evidence
-=======
     SBOM["Normalized SBOM"] -->|join| Joiner["risk/scoring.py"]
     EPSS["data/feeds/epss.json"] --> Joiner
     KEV["data/feeds/kev.json"] --> Joiner
     Joiner -->|FixOpsRisk| RiskOut["artifacts/risk.json"]
     RiskOut --> API["backend/api/risk"]
     RiskOut --> Evidence["evidence/packager.py"]
->>>>>>> ace07027
 ```
 
 #### 4. Usage & setup
@@ -411,21 +398,12 @@
 #### 3. Data flow
 ```mermaid
 flowchart LR
-<<<<<<< HEAD
-    Artifact[Build artefact] -->|hash| Hasher[services/provenance/attestation.py]
-    Hasher --> SLSA[SLSA Statement]
-    SLSA -->|sign| Cosign[scripts/signing/sign-artifact.sh]
-    Cosign --> Bundle[.sig / bundle]
-    SLSA --> APIProv[backend/api/provenance]
-    Bundle --> Evidence
-=======
     Artifact["Build artefact"] -->|hash| Hasher["services/provenance/attestation.py"]
     Hasher --> SLSA["SLSA Statement"]
     SLSA -->|sign| Cosign["scripts/signing/sign-artifact.sh"]
     Cosign --> Bundle[".sig / bundle"]
     SLSA --> APIProv["backend/api/provenance"]
     Bundle --> Evidence["evidence/packager.py"]
->>>>>>> ace07027
 ```
 
 #### 4. Usage & setup
@@ -505,17 +483,6 @@
 #### 3. Data flow
 ```mermaid
 flowchart TD
-<<<<<<< HEAD
-    subgraph Data
-        SBOMNodes[Normalized SBOM]
-        RiskNodes[Risk JSON]
-        AttNodes[Attestations]
-        GitNodes[Git metadata]
-    end
-    subgraph GraphEngine[services/graph]
-        Loader[GraphLoader]
-        Queries[Query API]
-=======
     subgraph Data["Ingested Data"]
         SBOMNodes["Normalized SBOM"]
         RiskNodes["Risk JSON"]
@@ -525,23 +492,15 @@
     subgraph GraphEngine["services/graph"]
         Loader["GraphLoader"]
         Queries["Query API"]
->>>>>>> ace07027
     end
     SBOMNodes --> Loader
     RiskNodes --> Loader
     AttNodes --> Loader
     GitNodes --> Loader
-<<<<<<< HEAD
-    Loader --> DB[(SQLite store)]
-    DB --> Queries
-    Queries --> API[backend/api/graph]
-    API --> Consumers[CLI / UI]
-=======
     Loader --> DB[("SQLite store")]
     DB --> Queries
     Queries --> API["backend/api/graph"]
     API --> Consumers["CLI / UI"]
->>>>>>> ace07027
 ```
 
 #### 4. Usage & setup
@@ -571,21 +530,12 @@
 #### 3. Data flow
 ```mermaid
 flowchart LR
-<<<<<<< HEAD
-    Plan[build/plan.yaml] --> Runner[services/repro/verifier.py]
-    Release[Release artefact] --> Runner
-    Runner -->|rebuild| Sandbox[(Temp build env)]
-    Sandbox -->|digest| Compare[Digest compare]
-    Compare --> Att[artifacts/repro/attestations/<tag>.json]
-    Att --> Evidence
-=======
     Plan["build/plan.yaml"] --> Runner["services/repro/verifier.py"]
     Release["Release artefact"] --> Runner
     Runner -->|rebuild| Sandbox[("Temp build env")]
     Sandbox -->|digest| Compare["Digest compare"]
     Compare --> Att["artifacts/repro/attestations/<tag>.json"]
     Att --> Evidence["evidence/packager.py"]
->>>>>>> ace07027
 ```
 
 #### 4. Usage & setup
@@ -615,21 +565,6 @@
 #### 3. Data flow
 ```mermaid
 flowchart TD
-<<<<<<< HEAD
-    subgraph Inputs
-        SBOMIn[artifacts/sbom/normalized.json]
-        RiskIn[artifacts/risk.json]
-        ProvIn[artifacts/attestations/*.json]
-        ReproIn[artifacts/repro/attestations/*.json]
-    end
-    Policy[config/policy.yml]
-    CLI[cli/fixops-ci]
-    CLI -->|policy evaluate| Policy
-    Inputs --> CLI
-    CLI --> BundleZip[evidence/bundles/<release>.zip]
-    BundleZip --> Manifest[Signed MANIFEST.yaml]
-    BundleZip --> APIEvidence[backend/api/evidence]
-=======
     subgraph Inputs["Evidence inputs"]
         SBOMIn["artifacts/sbom/normalized.json"]
         RiskIn["artifacts/risk.json"]
@@ -643,7 +578,6 @@
     CLI --> BundleZip["evidence/bundles/<release>.zip"]
     BundleZip --> Manifest["Signed MANIFEST.yaml"]
     BundleZip --> APIEvidence["backend/api/evidence"]
->>>>>>> ace07027
 ```
 
 #### 4. Usage & setup
@@ -663,8 +597,6 @@
 | `artifacts/sbom/normalized.json` + `artifacts/risk.json` | Aggregated by `fixops-ci` | `evidence/workdir/<release>/` staging area |
 | Staged artefacts + cosign key | Manifest hashed & signed | `evidence/bundles/<release>.zip` |
 
-<<<<<<< HEAD
-=======
 ### SSDLC lifecycle evaluation
 #### 1. Why it exists
 Demonstrate secure software development lifecycle coverage with deterministic artefacts that auditors can diff across releases. The SSDLC evaluator transforms raw design, control, SBOM, SARIF, infrastructure-as-code, and exploit-signal inputs into stage-specific JSON payloads for downstream dashboards and the enterprise API.
@@ -718,7 +650,6 @@
 - The pipeline API surfaces `ssdlc_assessment.summary` counts so CI gates and overlays can assert minimum lifecycle coverage.【F:apps/api/pipeline.py†L846-L860】
 - Evidence bundles embed each stage artefact alongside provenance, risk, and repro proof, giving auditors lifecycle-to-release traceability.【F:evidence/packager.py†L180-L260】
 
->>>>>>> ace07027
 ### Probabilistic forecasting, Markov & Bayesian analytics
 #### 1. Why it exists
 Quantify future severity drift and escalation pressure with explainable probabilistic models for leadership planning.
@@ -730,17 +661,10 @@
 #### 3. Data flow
 ```mermaid
 flowchart LR
-<<<<<<< HEAD
-    Hist[Historical severity timeline] --> Engine[core/probabilistic.py]
-    Engine -->|posterior| Forecast[Forecast JSON]
-    Forecast --> Pipeline
-    Pipeline --> Dashboard
-=======
     Hist["Historical severity timeline"] --> Engine["core/probabilistic.py"]
     Engine -->|posterior| Forecast["Forecast JSON"]
     Forecast --> Pipeline["apps/api/pipeline.py"]
     Pipeline --> Dashboard["ui/dashboard"]
->>>>>>> ace07027
 ```
 
 #### 4. Usage & setup
