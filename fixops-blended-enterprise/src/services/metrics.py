<<<<<<< HEAD
"""Prometheus metrics utilities for FixOps."""

from __future__ import annotations

from collections import defaultdict
from typing import Dict, MutableMapping, Optional
=======
"""Prometheus metrics utilities for FixOps observability."""
>>>>>>> e7fe414d

from prometheus_client import (
    CollectorRegistry,
    Counter,
    Gauge,
    Histogram,
    generate_latest,
)

_registry = CollectorRegistry()
<<<<<<< HEAD
HTTP_REQUESTS = Counter(
    "fixops_http_requests_total",
    "Total HTTP requests",
=======

# HTTP surface metrics
HTTP_REQUESTS = Counter(
    "fixops_http_requests_total",
    "Total HTTP requests processed",
>>>>>>> e7fe414d
    ["endpoint", "method", "status"],
    registry=_registry,
)
HTTP_LATENCY = Histogram(
    "fixops_http_request_seconds",
<<<<<<< HEAD
    "HTTP request duration seconds",
=======
    "HTTP request duration in seconds",
>>>>>>> e7fe414d
    ["endpoint"],
    registry=_registry,
    buckets=(0.01, 0.025, 0.05, 0.1, 0.25, 0.5, 1, 2, 5),
)
<<<<<<< HEAD
HTTP_ERROR_RATIO = Gauge(
    "fixops_http_error_ratio",
    "Rolling error ratio for grouped API families",
    ["family"],
    registry=_registry,
)
HTTP_INFLIGHT = Gauge(
    "fixops_http_inflight_requests",
    "Current in-flight HTTP requests",
    ["family"],
    registry=_registry,
)
HOT_PATH_LATENCY = Gauge(
    "fixops_hot_path_latency_us",
    "Last recorded latency for DecisionFactory hot-path endpoints (microseconds)",
    ["endpoint"],
    registry=_registry,
)
ENGINE_DECISIONS = Counter(
    "fixops_engine_decisions_total",
    "Decisions produced",
    ["verdict"],
    registry=_registry,
)
UPLOADS_COMPLETED = Counter(
    "fixops_uploads_completed_total",
    "Completed uploads",
=======

# Decision engine metrics
ENGINE_DECISIONS = Counter(
    "fixops_engine_decisions_total",
    "Decisions produced by verdict",
    ["verdict"],
    registry=_registry,
)
DECISION_LATENCY = Histogram(
    "fixops_decision_latency_seconds",
    "Decision engine processing latency",
    ["verdict"],
    registry=_registry,
    buckets=(0.05, 0.1, 0.25, 0.5, 1, 2, 5),
)
DECISION_CONFIDENCE = Gauge(
    "fixops_decision_confidence_latest",
    "Confidence score of the most recent decision",
    registry=_registry,
)
DECISION_ERRORS = Counter(
    "fixops_decision_errors_total",
    "Decision engine errors by reason",
    ["reason"],
    registry=_registry,
)

# Evidence lake metrics
EVIDENCE_REQUESTS = Counter(
    "fixops_evidence_requests_total",
    "Evidence retrieval outcomes",
    ["source", "status"],
    registry=_registry,
)
EVIDENCE_LATENCY = Histogram(
    "fixops_evidence_request_seconds",
    "Evidence retrieval duration in seconds",
    ["source", "status"],
    registry=_registry,
    buckets=(0.01, 0.025, 0.05, 0.1, 0.25, 0.5, 1, 2),
)

# Policy gate metrics
POLICY_EVALUATIONS = Counter(
    "fixops_policy_evaluations_total",
    "Total policy evaluations by outcome",
    ["outcome"],
    registry=_registry,
)
POLICY_LATENCY = Histogram(
    "fixops_policy_evaluation_seconds",
    "Policy evaluation latency",
    ["outcome"],
    registry=_registry,
    buckets=(0.01, 0.025, 0.05, 0.1, 0.25, 0.5, 1),
)
POLICY_BLOCK_RATIO = Gauge(
    "fixops_policy_block_ratio",
    "Rolling ratio of blocked policy evaluations",
    registry=_registry,
)

# Miscellaneous operational metrics
UPLOADS_COMPLETED = Counter(
    "fixops_uploads_completed_total",
    "Completed uploads by scan type",
>>>>>>> e7fe414d
    ["scan_type"],
    registry=_registry,
)


class FixOpsMetrics:
<<<<<<< HEAD
    """Facade for recording and interrogating observability metrics."""

    _family_totals: MutableMapping[str, Dict[str, int]] = defaultdict(
        lambda: {"total": 0, "errors": 0}
    )
    _inflight_counts: MutableMapping[str, int] = defaultdict(int)
    _observed_families: set[str] = set()
    _observed_hot_paths: set[str] = set()
    _hot_path_latency_us: MutableMapping[str, float] = {}

    _HOT_PATH_PREFIXES = {
        "/api/v1/decisions/make-decision": "decision",
        "/api/v1/policy/evaluate": "policy",
        "/api/v1/decisions/evidence": "evidence",
    }
=======
    """Static helpers for recording FixOps metrics safely."""

    _policy_total: int = 0
    _policy_blocked: int = 0
>>>>>>> e7fe414d

    @staticmethod
    def get_metrics() -> bytes:
        return generate_latest(_registry)

    # ------------------------------------------------------------------
    # HTTP instrumentation helpers
    # ------------------------------------------------------------------
    @staticmethod
<<<<<<< HEAD
    def request_started(endpoint: str) -> None:
        """Record that a request started so gauges reflect in-flight work."""

        family = FixOpsMetrics._classify_family(endpoint)
        FixOpsMetrics._observed_families.add(family)
        FixOpsMetrics._inflight_counts[family] += 1
        try:
            HTTP_INFLIGHT.labels(family=family).set(FixOpsMetrics._inflight_counts[family])
        except Exception:
            pass

    @staticmethod
    def request_finished(endpoint: str) -> None:
        """Mark the request as finished for in-flight accounting."""

        family = FixOpsMetrics._classify_family(endpoint)
        FixOpsMetrics._observed_families.add(family)
        FixOpsMetrics._inflight_counts[family] = max(
            0, FixOpsMetrics._inflight_counts[family] - 1
        )
        try:
            HTTP_INFLIGHT.labels(family=family).set(FixOpsMetrics._inflight_counts[family])
        except Exception:
            pass

    @staticmethod
    def record_request(endpoint: str, method: str, status: int, duration: float) -> None:
        """Capture counters, ratios, and hot-path gauges for an HTTP request."""

        family = FixOpsMetrics._classify_family(endpoint)
        FixOpsMetrics._observed_families.add(family)
=======
    def record_request(endpoint: str, method: str, status: int, duration: float) -> None:
>>>>>>> e7fe414d
        try:
            HTTP_REQUESTS.labels(
                endpoint=endpoint,
                method=method,
                status=str(status),
            ).inc()
            HTTP_LATENCY.labels(endpoint=endpoint).observe(duration)
        except Exception:
            # Metrics must never break the hot path
            pass

        totals = FixOpsMetrics._family_totals[family]
        totals["total"] += 1
        if status >= 400:
            totals["errors"] += 1

        try:
            ratio = (
                totals["errors"] / totals["total"]
                if totals["total"] > 0
                else 0.0
            )
            HTTP_ERROR_RATIO.labels(family=family).set(ratio)
        except Exception:
            pass

        hot_path_label = FixOpsMetrics._resolve_hot_path(endpoint)
        if hot_path_label:
            FixOpsMetrics._observed_hot_paths.add(hot_path_label)
            latency_us = duration * 1_000_000
            FixOpsMetrics._hot_path_latency_us[hot_path_label] = latency_us
            try:
                HOT_PATH_LATENCY.labels(endpoint=hot_path_label).set(latency_us)
            except Exception:
                pass

    # ------------------------------------------------------------------
    # Convenience accessors for testing and health diagnostics
    # ------------------------------------------------------------------
    @staticmethod
    def get_error_ratio(family: str) -> float:
        totals = FixOpsMetrics._family_totals.get(family, {"total": 0, "errors": 0})
        if totals["total"] == 0:
            return 0.0
        return totals["errors"] / totals["total"]

    @staticmethod
    def get_inflight(family: str) -> int:
        return FixOpsMetrics._inflight_counts.get(family, 0)

    @staticmethod
    def get_hot_path_latency_us(endpoint: str) -> Optional[float]:
        return FixOpsMetrics._hot_path_latency_us.get(endpoint)

    @staticmethod
    def reset_runtime_stats() -> None:
        """Reset derived runtime metrics so tests can assert fresh state."""

        for family in list(FixOpsMetrics._observed_families):
            FixOpsMetrics._family_totals[family] = {"total": 0, "errors": 0}
            FixOpsMetrics._inflight_counts[family] = 0
            try:
                HTTP_ERROR_RATIO.labels(family=family).set(0)
                HTTP_INFLIGHT.labels(family=family).set(0)
            except Exception:
                pass
        FixOpsMetrics._observed_families.clear()

        for endpoint in list(FixOpsMetrics._observed_hot_paths):
            FixOpsMetrics._hot_path_latency_us.pop(endpoint, None)
            try:
                HOT_PATH_LATENCY.labels(endpoint=endpoint).set(0)
            except Exception:
                pass
        FixOpsMetrics._observed_hot_paths.clear()

    # ------------------------------------------------------------------
    # Domain specific metrics
    # ------------------------------------------------------------------
    @staticmethod
<<<<<<< HEAD
    def record_decision(verdict: str) -> None:
=======
    def record_decision(verdict: str, confidence: float, duration_seconds: float) -> None:
>>>>>>> e7fe414d
        try:
            ENGINE_DECISIONS.labels(verdict=verdict).inc()
            DECISION_LATENCY.labels(verdict=verdict).observe(duration_seconds)
            DECISION_CONFIDENCE.set(confidence)
        except Exception:
            pass

    @staticmethod
    def record_decision_error(reason: str = "unknown") -> None:
        try:
            DECISION_ERRORS.labels(reason=reason).inc()
        except Exception:
            pass

    @staticmethod
    def record_evidence_request(source: str, status: str, duration_seconds: float) -> None:
        try:
            EVIDENCE_REQUESTS.labels(source=source, status=status).inc()
            EVIDENCE_LATENCY.labels(source=source, status=status).observe(duration_seconds)
        except Exception:
            pass

    @classmethod
    def record_policy_evaluation(cls, outcome: str, duration_seconds: float) -> None:
        try:
            POLICY_EVALUATIONS.labels(outcome=outcome).inc()
            POLICY_LATENCY.labels(outcome=outcome).observe(duration_seconds)

            cls._policy_total += 1
            if outcome == "block":
                cls._policy_blocked += 1

            if cls._policy_total:
                POLICY_BLOCK_RATIO.set(cls._policy_blocked / cls._policy_total)
        except Exception:
            pass

    @staticmethod
    def record_upload(scan_type: str) -> None:
        try:
            UPLOADS_COMPLETED.labels(scan_type=scan_type).inc()
        except Exception:
            pass

    # ------------------------------------------------------------------
    # Internal helpers
    # ------------------------------------------------------------------
    @staticmethod
    def _classify_family(endpoint: str) -> str:
        if endpoint.startswith("/api/v1/policy"):
            return "policy"
        if endpoint.startswith("/api/v1/decisions/evidence"):
            return "evidence"
        if endpoint.startswith("/api/v1/decisions"):
            return "decision"
        return "other"

    @staticmethod
    def _resolve_hot_path(endpoint: str) -> Optional[str]:
        for prefix in FixOpsMetrics._HOT_PATH_PREFIXES:
            if endpoint.startswith(prefix):
                return prefix
        return None<|MERGE_RESOLUTION|>--- conflicted
+++ resolved
@@ -1,13 +1,9 @@
-<<<<<<< HEAD
 """Prometheus metrics utilities for FixOps."""
 
 from __future__ import annotations
 
 from collections import defaultdict
 from typing import Dict, MutableMapping, Optional
-=======
-"""Prometheus metrics utilities for FixOps observability."""
->>>>>>> e7fe414d
 
 from prometheus_client import (
     CollectorRegistry,
@@ -18,32 +14,19 @@
 )
 
 _registry = CollectorRegistry()
-<<<<<<< HEAD
 HTTP_REQUESTS = Counter(
     "fixops_http_requests_total",
     "Total HTTP requests",
-=======
-
-# HTTP surface metrics
-HTTP_REQUESTS = Counter(
-    "fixops_http_requests_total",
-    "Total HTTP requests processed",
->>>>>>> e7fe414d
     ["endpoint", "method", "status"],
     registry=_registry,
 )
 HTTP_LATENCY = Histogram(
     "fixops_http_request_seconds",
-<<<<<<< HEAD
     "HTTP request duration seconds",
-=======
-    "HTTP request duration in seconds",
->>>>>>> e7fe414d
     ["endpoint"],
     registry=_registry,
     buckets=(0.01, 0.025, 0.05, 0.1, 0.25, 0.5, 1, 2, 5),
 )
-<<<<<<< HEAD
 HTTP_ERROR_RATIO = Gauge(
     "fixops_http_error_ratio",
     "Rolling error ratio for grouped API families",
@@ -71,81 +54,12 @@
 UPLOADS_COMPLETED = Counter(
     "fixops_uploads_completed_total",
     "Completed uploads",
-=======
-
-# Decision engine metrics
-ENGINE_DECISIONS = Counter(
-    "fixops_engine_decisions_total",
-    "Decisions produced by verdict",
-    ["verdict"],
-    registry=_registry,
-)
-DECISION_LATENCY = Histogram(
-    "fixops_decision_latency_seconds",
-    "Decision engine processing latency",
-    ["verdict"],
-    registry=_registry,
-    buckets=(0.05, 0.1, 0.25, 0.5, 1, 2, 5),
-)
-DECISION_CONFIDENCE = Gauge(
-    "fixops_decision_confidence_latest",
-    "Confidence score of the most recent decision",
-    registry=_registry,
-)
-DECISION_ERRORS = Counter(
-    "fixops_decision_errors_total",
-    "Decision engine errors by reason",
-    ["reason"],
-    registry=_registry,
-)
-
-# Evidence lake metrics
-EVIDENCE_REQUESTS = Counter(
-    "fixops_evidence_requests_total",
-    "Evidence retrieval outcomes",
-    ["source", "status"],
-    registry=_registry,
-)
-EVIDENCE_LATENCY = Histogram(
-    "fixops_evidence_request_seconds",
-    "Evidence retrieval duration in seconds",
-    ["source", "status"],
-    registry=_registry,
-    buckets=(0.01, 0.025, 0.05, 0.1, 0.25, 0.5, 1, 2),
-)
-
-# Policy gate metrics
-POLICY_EVALUATIONS = Counter(
-    "fixops_policy_evaluations_total",
-    "Total policy evaluations by outcome",
-    ["outcome"],
-    registry=_registry,
-)
-POLICY_LATENCY = Histogram(
-    "fixops_policy_evaluation_seconds",
-    "Policy evaluation latency",
-    ["outcome"],
-    registry=_registry,
-    buckets=(0.01, 0.025, 0.05, 0.1, 0.25, 0.5, 1),
-)
-POLICY_BLOCK_RATIO = Gauge(
-    "fixops_policy_block_ratio",
-    "Rolling ratio of blocked policy evaluations",
-    registry=_registry,
-)
-
-# Miscellaneous operational metrics
-UPLOADS_COMPLETED = Counter(
-    "fixops_uploads_completed_total",
-    "Completed uploads by scan type",
->>>>>>> e7fe414d
     ["scan_type"],
     registry=_registry,
 )
 
 
 class FixOpsMetrics:
-<<<<<<< HEAD
     """Facade for recording and interrogating observability metrics."""
 
     _family_totals: MutableMapping[str, Dict[str, int]] = defaultdict(
@@ -161,12 +75,6 @@
         "/api/v1/policy/evaluate": "policy",
         "/api/v1/decisions/evidence": "evidence",
     }
-=======
-    """Static helpers for recording FixOps metrics safely."""
-
-    _policy_total: int = 0
-    _policy_blocked: int = 0
->>>>>>> e7fe414d
 
     @staticmethod
     def get_metrics() -> bytes:
@@ -176,7 +84,6 @@
     # HTTP instrumentation helpers
     # ------------------------------------------------------------------
     @staticmethod
-<<<<<<< HEAD
     def request_started(endpoint: str) -> None:
         """Record that a request started so gauges reflect in-flight work."""
 
@@ -208,9 +115,6 @@
 
         family = FixOpsMetrics._classify_family(endpoint)
         FixOpsMetrics._observed_families.add(family)
-=======
-    def record_request(endpoint: str, method: str, status: int, duration: float) -> None:
->>>>>>> e7fe414d
         try:
             HTTP_REQUESTS.labels(
                 endpoint=endpoint,
@@ -291,11 +195,7 @@
     # Domain specific metrics
     # ------------------------------------------------------------------
     @staticmethod
-<<<<<<< HEAD
     def record_decision(verdict: str) -> None:
-=======
-    def record_decision(verdict: str, confidence: float, duration_seconds: float) -> None:
->>>>>>> e7fe414d
         try:
             ENGINE_DECISIONS.labels(verdict=verdict).inc()
             DECISION_LATENCY.labels(verdict=verdict).observe(duration_seconds)
