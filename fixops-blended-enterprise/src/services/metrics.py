"""Prometheus metrics utilities for FixOps."""

from __future__ import annotations

from collections import defaultdict
from typing import Dict, MutableMapping, Optional

from prometheus_client import (
    CollectorRegistry,
    Counter,
    Gauge,
    Histogram,
    generate_latest,
)

_registry = CollectorRegistry()
HTTP_REQUESTS = Counter(
    "fixops_http_requests_total",
    "Total HTTP requests",
    ["endpoint", "method", "status"],
    registry=_registry,
)
HTTP_LATENCY = Histogram(
    "fixops_http_request_seconds",
    "HTTP request duration seconds",
    ["endpoint"],
    registry=_registry,
    buckets=(0.01, 0.025, 0.05, 0.1, 0.25, 0.5, 1, 2, 5),
)
HTTP_ERROR_RATIO = Gauge(
    "fixops_http_error_ratio",
    "Rolling error ratio for grouped API families",
    ["family"],
    registry=_registry,
)
HTTP_INFLIGHT = Gauge(
    "fixops_http_inflight_requests",
    "Current in-flight HTTP requests",
    ["family"],
    registry=_registry,
)
HOT_PATH_LATENCY = Gauge(
    "fixops_hot_path_latency_us",
    "Last recorded latency for DecisionFactory hot-path endpoints (microseconds)",
    ["endpoint"],
    registry=_registry,
)
<<<<<<< HEAD
SIGNING_KEY_AGE = Gauge(
    "fixops_signing_key_rotation_age_days",
    "Age of the active signing key material in days",
    ["provider"],
    registry=_registry,
)
SIGNING_KEY_HEALTH = Gauge(
    "fixops_signing_key_rotation_healthy",
    "Health indicator for signing key rotation SLAs",
    ["provider"],
    registry=_registry,
)
=======
>>>>>>> 4b98e22a
ENGINE_DECISIONS = Counter(
    "fixops_engine_decisions_total",
    "Decisions produced",
    ["verdict"],
    registry=_registry,
)
UPLOADS_COMPLETED = Counter(
    "fixops_uploads_completed_total",
    "Completed uploads",
    ["scan_type"],
    registry=_registry,
)


class FixOpsMetrics:
    """Facade for recording and interrogating observability metrics."""

    _family_totals: MutableMapping[str, Dict[str, int]] = defaultdict(
        lambda: {"total": 0, "errors": 0}
    )
    _inflight_counts: MutableMapping[str, int] = defaultdict(int)
    _observed_families: set[str] = set()
    _observed_hot_paths: set[str] = set()
    _hot_path_latency_us: MutableMapping[str, float] = {}
<<<<<<< HEAD
    _observed_key_providers: set[str] = set()
    _key_rotation_age: MutableMapping[str, float] = {}
    _key_rotation_health: MutableMapping[str, bool] = {}
=======
>>>>>>> 4b98e22a

    _HOT_PATH_PREFIXES = {
        "/api/v1/decisions/make-decision": "decision",
        "/api/v1/policy/evaluate": "policy",
        "/api/v1/decisions/evidence": "evidence",
    }

    @staticmethod
    def get_metrics() -> bytes:
        return generate_latest(_registry)

    # ------------------------------------------------------------------
    # HTTP instrumentation helpers
    # ------------------------------------------------------------------
<<<<<<< HEAD
    @staticmethod
    def request_started(endpoint: str) -> None:
        """Record that a request started so gauges reflect in-flight work."""

        family = FixOpsMetrics._classify_family(endpoint)
        FixOpsMetrics._observed_families.add(family)
        FixOpsMetrics._inflight_counts[family] += 1
        try:
            HTTP_INFLIGHT.labels(family=family).set(FixOpsMetrics._inflight_counts[family])
        except Exception:
            pass

    @staticmethod
    def request_finished(endpoint: str) -> None:
        """Mark the request as finished for in-flight accounting."""

        family = FixOpsMetrics._classify_family(endpoint)
        FixOpsMetrics._observed_families.add(family)
        FixOpsMetrics._inflight_counts[family] = max(
            0, FixOpsMetrics._inflight_counts[family] - 1
        )
        try:
            HTTP_INFLIGHT.labels(family=family).set(FixOpsMetrics._inflight_counts[family])
        except Exception:
            pass

    @staticmethod
    def record_request(endpoint: str, method: str, status: int, duration: float) -> None:
        """Capture counters, ratios, and hot-path gauges for an HTTP request."""

        family = FixOpsMetrics._classify_family(endpoint)
        FixOpsMetrics._observed_families.add(family)
=======
    @staticmethod
    def request_started(endpoint: str) -> None:
        """Record that a request started so gauges reflect in-flight work."""

        family = FixOpsMetrics._classify_family(endpoint)
        FixOpsMetrics._observed_families.add(family)
        FixOpsMetrics._inflight_counts[family] += 1
>>>>>>> 4b98e22a
        try:
            HTTP_INFLIGHT.labels(family=family).set(FixOpsMetrics._inflight_counts[family])
        except Exception:
            pass

    @staticmethod
    def request_finished(endpoint: str) -> None:
        """Mark the request as finished for in-flight accounting."""

        family = FixOpsMetrics._classify_family(endpoint)
        FixOpsMetrics._observed_families.add(family)
        FixOpsMetrics._inflight_counts[family] = max(
            0, FixOpsMetrics._inflight_counts[family] - 1
        )
        try:
            HTTP_INFLIGHT.labels(family=family).set(FixOpsMetrics._inflight_counts[family])
        except Exception:
            pass

    @staticmethod
    def record_request(endpoint: str, method: str, status: int, duration: float) -> None:
        """Capture counters, ratios, and hot-path gauges for an HTTP request."""

        family = FixOpsMetrics._classify_family(endpoint)
        FixOpsMetrics._observed_families.add(family)
        try:
            HTTP_REQUESTS.labels(
                endpoint=endpoint,
                method=method,
                status=str(status),
            ).inc()
            HTTP_LATENCY.labels(endpoint=endpoint).observe(duration)
        except Exception:
            # Metrics must never break the hot path
            pass

        totals = FixOpsMetrics._family_totals[family]
        totals["total"] += 1
        if status >= 400:
            totals["errors"] += 1

        try:
            ratio = (
                totals["errors"] / totals["total"]
                if totals["total"] > 0
                else 0.0
            )
            HTTP_ERROR_RATIO.labels(family=family).set(ratio)
        except Exception:
            pass

<<<<<<< HEAD
        totals = FixOpsMetrics._family_totals[family]
        totals["total"] += 1
        if status >= 400:
            totals["errors"] += 1

        try:
            ratio = (
                totals["errors"] / totals["total"]
                if totals["total"] > 0
                else 0.0
            )
            HTTP_ERROR_RATIO.labels(family=family).set(ratio)
        except Exception:
            pass

=======
>>>>>>> 4b98e22a
        hot_path_label = FixOpsMetrics._resolve_hot_path(endpoint)
        if hot_path_label:
            FixOpsMetrics._observed_hot_paths.add(hot_path_label)
            latency_us = duration * 1_000_000
            FixOpsMetrics._hot_path_latency_us[hot_path_label] = latency_us
            try:
                HOT_PATH_LATENCY.labels(endpoint=hot_path_label).set(latency_us)
            except Exception:
                pass

    # ------------------------------------------------------------------
    # Convenience accessors for testing and health diagnostics
    # ------------------------------------------------------------------
    @staticmethod
    def get_error_ratio(family: str) -> float:
        totals = FixOpsMetrics._family_totals.get(family, {"total": 0, "errors": 0})
        if totals["total"] == 0:
            return 0.0
        return totals["errors"] / totals["total"]

    @staticmethod
    def get_inflight(family: str) -> int:
        return FixOpsMetrics._inflight_counts.get(family, 0)

    @staticmethod
    def get_hot_path_latency_us(endpoint: str) -> Optional[float]:
        return FixOpsMetrics._hot_path_latency_us.get(endpoint)

    @staticmethod
    def reset_runtime_stats() -> None:
        """Reset derived runtime metrics so tests can assert fresh state."""

        for family in list(FixOpsMetrics._observed_families):
            FixOpsMetrics._family_totals[family] = {"total": 0, "errors": 0}
            FixOpsMetrics._inflight_counts[family] = 0
            try:
                HTTP_ERROR_RATIO.labels(family=family).set(0)
                HTTP_INFLIGHT.labels(family=family).set(0)
            except Exception:
                pass
        FixOpsMetrics._observed_families.clear()

        for endpoint in list(FixOpsMetrics._observed_hot_paths):
            FixOpsMetrics._hot_path_latency_us.pop(endpoint, None)
            try:
                HOT_PATH_LATENCY.labels(endpoint=endpoint).set(0)
            except Exception:
                pass
        FixOpsMetrics._observed_hot_paths.clear()

<<<<<<< HEAD
        for provider in list(FixOpsMetrics._observed_key_providers):
            FixOpsMetrics._key_rotation_age.pop(provider, None)
            FixOpsMetrics._key_rotation_health.pop(provider, None)
            try:
                SIGNING_KEY_AGE.labels(provider=provider).set(0)
                SIGNING_KEY_HEALTH.labels(provider=provider).set(0)
            except Exception:
                pass
        FixOpsMetrics._observed_key_providers.clear()

=======
>>>>>>> 4b98e22a
    # ------------------------------------------------------------------
    # Domain specific metrics
    # ------------------------------------------------------------------
    @staticmethod
    def record_decision(verdict: str) -> None:
        try:
            ENGINE_DECISIONS.labels(verdict=verdict).inc()
            DECISION_LATENCY.labels(verdict=verdict).observe(duration_seconds)
            DECISION_CONFIDENCE.set(confidence)
        except Exception:
            pass

    @staticmethod
    def record_decision_error(reason: str = "unknown") -> None:
        try:
            DECISION_ERRORS.labels(reason=reason).inc()
        except Exception:
            pass

    @staticmethod
    def record_evidence_request(source: str, status: str, duration_seconds: float) -> None:
        try:
            EVIDENCE_REQUESTS.labels(source=source, status=status).inc()
            EVIDENCE_LATENCY.labels(source=source, status=status).observe(duration_seconds)
        except Exception:
            pass

    @classmethod
    def record_policy_evaluation(cls, outcome: str, duration_seconds: float) -> None:
        try:
            POLICY_EVALUATIONS.labels(outcome=outcome).inc()
            POLICY_LATENCY.labels(outcome=outcome).observe(duration_seconds)

            cls._policy_total += 1
            if outcome == "block":
                cls._policy_blocked += 1

            if cls._policy_total:
                POLICY_BLOCK_RATIO.set(cls._policy_blocked / cls._policy_total)
        except Exception:
            pass

    @staticmethod
    def record_upload(scan_type: str) -> None:
        try:
            UPLOADS_COMPLETED.labels(scan_type=scan_type).inc()
        except Exception:
            pass

    # ------------------------------------------------------------------
<<<<<<< HEAD
    # Key management helpers
    # ------------------------------------------------------------------
    @staticmethod
    def record_key_rotation(provider: str, age_days: float, healthy: bool) -> None:
        FixOpsMetrics._observed_key_providers.add(provider)
        FixOpsMetrics._key_rotation_age[provider] = age_days
        FixOpsMetrics._key_rotation_health[provider] = healthy
        try:
            SIGNING_KEY_AGE.labels(provider=provider).set(age_days)
            SIGNING_KEY_HEALTH.labels(provider=provider).set(1.0 if healthy else 0.0)
        except Exception:
            pass

    @staticmethod
    def get_key_rotation_age(provider: str) -> Optional[float]:
        return FixOpsMetrics._key_rotation_age.get(provider)

    @staticmethod
    def get_key_rotation_health(provider: str) -> Optional[bool]:
        return FixOpsMetrics._key_rotation_health.get(provider)

    # ------------------------------------------------------------------
=======
>>>>>>> 4b98e22a
    # Internal helpers
    # ------------------------------------------------------------------
    @staticmethod
    def _classify_family(endpoint: str) -> str:
        if endpoint.startswith("/api/v1/policy"):
            return "policy"
        if endpoint.startswith("/api/v1/decisions/evidence"):
            return "evidence"
        if endpoint.startswith("/api/v1/decisions"):
            return "decision"
        return "other"

    @staticmethod
    def _resolve_hot_path(endpoint: str) -> Optional[str]:
        for prefix in FixOpsMetrics._HOT_PATH_PREFIXES:
            if endpoint.startswith(prefix):
                return prefix
        return None<|MERGE_RESOLUTION|>--- conflicted
+++ resolved
@@ -45,7 +45,6 @@
     ["endpoint"],
     registry=_registry,
 )
-<<<<<<< HEAD
 SIGNING_KEY_AGE = Gauge(
     "fixops_signing_key_rotation_age_days",
     "Age of the active signing key material in days",
@@ -58,8 +57,6 @@
     ["provider"],
     registry=_registry,
 )
-=======
->>>>>>> 4b98e22a
 ENGINE_DECISIONS = Counter(
     "fixops_engine_decisions_total",
     "Decisions produced",
@@ -84,12 +81,9 @@
     _observed_families: set[str] = set()
     _observed_hot_paths: set[str] = set()
     _hot_path_latency_us: MutableMapping[str, float] = {}
-<<<<<<< HEAD
     _observed_key_providers: set[str] = set()
     _key_rotation_age: MutableMapping[str, float] = {}
     _key_rotation_health: MutableMapping[str, bool] = {}
-=======
->>>>>>> 4b98e22a
 
     _HOT_PATH_PREFIXES = {
         "/api/v1/decisions/make-decision": "decision",
@@ -104,7 +98,6 @@
     # ------------------------------------------------------------------
     # HTTP instrumentation helpers
     # ------------------------------------------------------------------
-<<<<<<< HEAD
     @staticmethod
     def request_started(endpoint: str) -> None:
         """Record that a request started so gauges reflect in-flight work."""
@@ -112,40 +105,6 @@
         family = FixOpsMetrics._classify_family(endpoint)
         FixOpsMetrics._observed_families.add(family)
         FixOpsMetrics._inflight_counts[family] += 1
-        try:
-            HTTP_INFLIGHT.labels(family=family).set(FixOpsMetrics._inflight_counts[family])
-        except Exception:
-            pass
-
-    @staticmethod
-    def request_finished(endpoint: str) -> None:
-        """Mark the request as finished for in-flight accounting."""
-
-        family = FixOpsMetrics._classify_family(endpoint)
-        FixOpsMetrics._observed_families.add(family)
-        FixOpsMetrics._inflight_counts[family] = max(
-            0, FixOpsMetrics._inflight_counts[family] - 1
-        )
-        try:
-            HTTP_INFLIGHT.labels(family=family).set(FixOpsMetrics._inflight_counts[family])
-        except Exception:
-            pass
-
-    @staticmethod
-    def record_request(endpoint: str, method: str, status: int, duration: float) -> None:
-        """Capture counters, ratios, and hot-path gauges for an HTTP request."""
-
-        family = FixOpsMetrics._classify_family(endpoint)
-        FixOpsMetrics._observed_families.add(family)
-=======
-    @staticmethod
-    def request_started(endpoint: str) -> None:
-        """Record that a request started so gauges reflect in-flight work."""
-
-        family = FixOpsMetrics._classify_family(endpoint)
-        FixOpsMetrics._observed_families.add(family)
-        FixOpsMetrics._inflight_counts[family] += 1
->>>>>>> 4b98e22a
         try:
             HTTP_INFLIGHT.labels(family=family).set(FixOpsMetrics._inflight_counts[family])
         except Exception:
@@ -197,7 +156,6 @@
         except Exception:
             pass
 
-<<<<<<< HEAD
         totals = FixOpsMetrics._family_totals[family]
         totals["total"] += 1
         if status >= 400:
@@ -213,8 +171,6 @@
         except Exception:
             pass
 
-=======
->>>>>>> 4b98e22a
         hot_path_label = FixOpsMetrics._resolve_hot_path(endpoint)
         if hot_path_label:
             FixOpsMetrics._observed_hot_paths.add(hot_path_label)
@@ -265,7 +221,6 @@
                 pass
         FixOpsMetrics._observed_hot_paths.clear()
 
-<<<<<<< HEAD
         for provider in list(FixOpsMetrics._observed_key_providers):
             FixOpsMetrics._key_rotation_age.pop(provider, None)
             FixOpsMetrics._key_rotation_health.pop(provider, None)
@@ -276,8 +231,6 @@
                 pass
         FixOpsMetrics._observed_key_providers.clear()
 
-=======
->>>>>>> 4b98e22a
     # ------------------------------------------------------------------
     # Domain specific metrics
     # ------------------------------------------------------------------
@@ -328,7 +281,6 @@
             pass
 
     # ------------------------------------------------------------------
-<<<<<<< HEAD
     # Key management helpers
     # ------------------------------------------------------------------
     @staticmethod
@@ -351,8 +303,6 @@
         return FixOpsMetrics._key_rotation_health.get(provider)
 
     # ------------------------------------------------------------------
-=======
->>>>>>> 4b98e22a
     # Internal helpers
     # ------------------------------------------------------------------
     @staticmethod
