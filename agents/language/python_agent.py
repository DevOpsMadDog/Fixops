--- conflicted
+++ resolved
@@ -6,16 +6,9 @@
 from __future__ import annotations
 
 import logging
-<<<<<<< HEAD
-from datetime import datetime, timezone
-from typing import Any, Dict, List, Optional
-
-from agents.core.agent_framework import AgentConfig, AgentData, AgentType, BaseAgent
-=======
 from typing import Any, Dict, Optional
 
 from agents.core.agent_framework import AgentConfig, AgentType
->>>>>>> fa6f1519
 from agents.design_time.code_repo_agent import CodeRepoAgent
 
 logger = logging.getLogger(__name__)
@@ -47,9 +40,6 @@
             findings = analyzer.analyze_codebase(self.repo_path)
 
             # Convert to SARIF format
-<<<<<<< HEAD
-            return self._findings_to_sarif("FixOps Python Analyzer", findings)
-=======
             sarif = {
                 "version": "2.1.0",
                 "runs": [
@@ -86,7 +76,6 @@
             }
 
             return sarif
->>>>>>> fa6f1519
 
         except Exception as e:
             logger.error(f"Error collecting Python SARIF: {e}")
@@ -132,46 +121,6 @@
 
     def _semgrep_to_sarif(self, semgrep_data: Dict[str, Any]) -> Dict[str, Any]:
         """Convert Semgrep output to SARIF."""
-<<<<<<< HEAD
-        findings: List[Dict[str, Any]] = []
-        for result in semgrep_data.get("results", []):
-            start = result.get("start", {})
-            extra = result.get("extra", {})
-            findings.append(
-                {
-                    "rule_id": result.get("check_id", ""),
-                    "severity": extra.get("severity", "warning"),
-                    "file": result.get("path", ""),
-                    "line": start.get("line", 0),
-                    "column": start.get("col", 0),
-                    "message": extra.get("message") or result.get("message", ""),
-                }
-            )
-        return self._findings_to_sarif("Semgrep", findings)
-
-    def _bandit_to_sarif(self, bandit_data: Dict[str, Any]) -> Dict[str, Any]:
-        """Convert Bandit output to SARIF."""
-        findings: List[Dict[str, Any]] = []
-        for result in bandit_data.get("results", []):
-            findings.append(
-                {
-                    "rule_id": result.get("test_id", ""),
-                    "severity": result.get("issue_severity", "warning"),
-                    "file": result.get("filename", ""),
-                    "line": result.get("line_number", 0),
-                    "column": result.get("col_offset", 0),
-                    "message": result.get("issue_text", ""),
-                }
-            )
-        return self._findings_to_sarif("Bandit", findings)
-
-    def _findings_to_sarif(
-        self,
-        tool_name: str,
-        findings: List[Dict[str, Any]],
-    ) -> Dict[str, Any]:
-        """Normalize FixOps findings into SARIF 2.1."""
-=======
         results = []
         for finding in semgrep_data.get("results", []):
             results.append(
@@ -263,42 +212,17 @@
                 }
             )
 
->>>>>>> fa6f1519
         return {
             "version": "2.1.0",
             "runs": [
                 {
                     "tool": {
                         "driver": {
-                            "name": tool_name,
+                            "name": "Bandit",
                             "version": "1.0.0",
                         }
                     },
-<<<<<<< HEAD
-                    "results": [
-                        {
-                            "ruleId": finding.get("rule_id", ""),
-                            "level": finding.get("severity", "warning"),
-                            "message": {"text": finding.get("message", "")},
-                            "locations": [
-                                {
-                                    "physicalLocation": {
-                                        "artifactLocation": {
-                                            "uri": finding.get("file", "")
-                                        },
-                                        "region": {
-                                            "startLine": finding.get("line", 0),
-                                            "startColumn": finding.get("column", 0),
-                                        },
-                                    }
-                                }
-                            ],
-                        }
-                        for finding in findings
-                    ],
-=======
                     "results": results,
->>>>>>> fa6f1519
                 }
             ],
         }
