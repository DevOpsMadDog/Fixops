--- conflicted
+++ resolved
@@ -13,11 +13,7 @@
     "JavaScriptAgent",
     "JavaAgent",
     "GoAgent",
-<<<<<<< HEAD
-]
-=======
 ]
 
 # TODO: Implement additional language agents:
-# - RustAgent, CppAgent, RubyAgent, PhpAgent, DotNetAgent, SwiftAgent, KotlinAgent
->>>>>>> fa6f1519
+# - RustAgent, CppAgent, RubyAgent, PhpAgent, DotNetAgent, SwiftAgent, KotlinAgent