--- conflicted
+++ resolved
@@ -23,13 +23,9 @@
     "JavaScriptAgent",
     "JavaAgent",
     "GoAgent",
-<<<<<<< HEAD
-]
-=======
 ]
 
 # TODO: Add these agents when implemented:
 # - CICDAgent, DesignToolAgent (design_time)
 # - CloudAgent, APIAgent (runtime)
-# - RustAgent, CppAgent, RubyAgent, PhpAgent, DotNetAgent, SwiftAgent, KotlinAgent (language)
->>>>>>> fa6f1519
+# - RustAgent, CppAgent, RubyAgent, PhpAgent, DotNetAgent, SwiftAgent, KotlinAgent (language)