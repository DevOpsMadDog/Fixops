--- conflicted
+++ resolved
@@ -9,17 +9,7 @@
 from datetime import datetime, timezone
 from typing import Any, Dict, List, Optional
 
-<<<<<<< HEAD
-from agents.core.agent_framework import (
-    AgentConfig,
-    AgentData,
-    AgentStatus,
-    AgentType,
-    BaseAgent,
-)
-=======
 from agents.core.agent_framework import AgentConfig, AgentData, BaseAgent
->>>>>>> fa6f1519
 
 logger = logging.getLogger(__name__)
 
@@ -152,14 +142,6 @@
         """Collect SARIF data by running security scan."""
         try:
             # Use proprietary analyzer or OSS fallback
-<<<<<<< HEAD
-            from risk.reachability.analyzer import VulnerabilityReachabilityAnalyzer
-
-            analyzer = VulnerabilityReachabilityAnalyzer(config={})
-
-            # Run scan (simplified - would run actual scan)
-=======
->>>>>>> fa6f1519
             # In real implementation, would run proprietary or OSS scanner
             return {
                 "version": "2.1.0",
