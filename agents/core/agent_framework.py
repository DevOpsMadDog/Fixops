"""FixOps Agent Framework

Core framework for intelligent agents that connect to systems and push data.
"""

from __future__ import annotations

import asyncio
import logging
from abc import ABC, abstractmethod
from dataclasses import dataclass, field
from datetime import datetime, timezone
from enum import Enum
from typing import Any, Dict, List, Optional

logger = logging.getLogger(__name__)


class AgentType(Enum):
    """Agent type categories."""

    DESIGN_TIME = "design_time"  # Code repos, CI/CD, design tools
    RUNTIME = "runtime"  # Containers, cloud, APIs
    LANGUAGE = "language"  # Language-specific agents
    IAC = "iac"  # Infrastructure as Code
    COMPLIANCE = "compliance"  # Compliance monitoring


class AgentStatus(Enum):
    """Agent status."""

    IDLE = "idle"
    CONNECTING = "connecting"
    MONITORING = "monitoring"
    COLLECTING = "collecting"
    PUSHING = "pushing"
    ERROR = "error"
    DISCONNECTED = "disconnected"


@dataclass
class AgentConfig:
    """Agent configuration."""

    agent_id: str
    agent_type: AgentType
    name: str
    enabled: bool = True
    connection_config: Dict[str, Any] = field(default_factory=dict)
    push_config: Dict[str, Any] = field(default_factory=dict)
    polling_interval: int = 60  # seconds
    retry_count: int = 3
    retry_delay: int = 5  # seconds
    timeout: int = 300  # seconds


@dataclass
class AgentData:
    """Data collected by agent."""

    agent_id: str
    timestamp: datetime
    data_type: str  # sarif, sbom, cve, design_context, runtime_metrics, etc.
    data: Dict[str, Any]
    metadata: Dict[str, Any] = field(default_factory=dict)


class BaseAgent(ABC):
    """Base class for all FixOps agents."""

    def __init__(self, config: AgentConfig, fixops_api_url: str, fixops_api_key: str):
        """Initialize agent."""
        self.config = config
        self.fixops_api_url = fixops_api_url
        self.fixops_api_key = fixops_api_key
        self.status = AgentStatus.IDLE
        self.last_collection: Optional[datetime] = None
        self.last_push: Optional[datetime] = None
        self.error_count = 0
        self.collection_count = 0
        self.push_count = 0
<<<<<<< HEAD
        self._stop_requested = False
=======
>>>>>>> fa6f1519

    @abstractmethod
    async def connect(self) -> bool:
        """Connect to target system."""
        pass

    @abstractmethod
    async def disconnect(self):
        """Disconnect from target system."""
        pass

    @abstractmethod
    async def collect_data(self) -> List[AgentData]:
        """Collect data from target system."""
        pass

    async def push_data(self, data: List[AgentData]) -> bool:
        """Push data to FixOps API."""
        import aiohttp

        try:
            self.status = AgentStatus.PUSHING

            async with aiohttp.ClientSession() as session:
                for agent_data in data:
                    # Push to appropriate FixOps endpoint
                    endpoint = self._get_endpoint(agent_data.data_type)
                    url = f"{self.fixops_api_url}{endpoint}"

                    headers = {
                        "X-API-Key": self.fixops_api_key,
                        "Content-Type": "application/json",
                    }

                    payload = {
                        "agent_id": agent_data.agent_id,
                        "timestamp": agent_data.timestamp.isoformat(),
                        "data_type": agent_data.data_type,
                        "data": agent_data.data,
                        "metadata": agent_data.metadata,
                    }

                    async with session.post(
                        url, json=payload, headers=headers
                    ) as response:
                        if response.status not in [200, 201]:
                            error_text = await response.text()
                            logger.error(
                                f"Failed to push {agent_data.data_type} from {self.config.agent_id}: "
                                f"{response.status} - {error_text}"
                            )
                            return False

                    self.push_count += 1
                    self.last_push = datetime.now(timezone.utc)

            logger.info(
                f"Successfully pushed {len(data)} data items from {self.config.agent_id}"
            )
            return True

        except Exception as e:
            logger.error(f"Error pushing data from {self.config.agent_id}: {e}")
            self.error_count += 1
            return False

        finally:
<<<<<<< HEAD
            if not self._stop_requested:
                self.status = AgentStatus.MONITORING

    def request_stop(self):
        """Signal the agent to stop after the current iteration."""
        self._stop_requested = True

=======
            # Only reset to MONITORING if agent hasn't been stopped
            if self.status != AgentStatus.DISCONNECTED:
                self.status = AgentStatus.MONITORING

>>>>>>> fa6f1519
    def _get_endpoint(self, data_type: str) -> str:
        """Get FixOps API endpoint for data type."""
        endpoints = {
            "sarif": "/api/v1/ingest/sarif",
            "sbom": "/api/v1/ingest/sbom",
            "cve": "/api/v1/ingest/cve",
            "design_context": "/api/v1/ingest/design-context",
            "runtime_metrics": "/api/v1/ingest/runtime-metrics",
            "container_scan": "/api/v1/ingest/container-scan",
            "cloud_scan": "/api/v1/ingest/cloud-scan",
            "api_scan": "/api/v1/ingest/api-scan",
            "iac_scan": "/api/v1/ingest/iac-scan",
        }
        return endpoints.get(data_type, "/api/v1/ingest/data")

    async def run(self):
        """Main agent loop."""
        if not self.config.enabled:
            logger.info(f"Agent {self.config.agent_id} is disabled")
            return

        try:
            # Connect
            self.status = AgentStatus.CONNECTING
            if not await self.connect():
                self.status = AgentStatus.ERROR
                logger.error(f"Failed to connect agent {self.config.agent_id}")
                return

            self.status = AgentStatus.MONITORING

            # Main monitoring loop
            while not self._stop_requested and self.status != AgentStatus.DISCONNECTED:
                try:
                    # Collect data
                    self.status = AgentStatus.COLLECTING
                    data = await self.collect_data()
                    self.last_collection = datetime.now(timezone.utc)
                    self.collection_count += len(data)

                    if data:
                        # Push data
                        success = await self.push_data(data)
                        if not success:
                            self.error_count += 1

<<<<<<< HEAD
                    if self._stop_requested:
                        break

=======
>>>>>>> fa6f1519
                    self.status = AgentStatus.MONITORING

                    # Wait for next polling interval
                    await asyncio.sleep(self.config.polling_interval)
<<<<<<< HEAD
                    if self._stop_requested:
                        break
=======
>>>>>>> fa6f1519

                except Exception as e:
                    logger.error(f"Error in agent {self.config.agent_id} loop: {e}")
                    self.error_count += 1
                    self.status = AgentStatus.ERROR

                    # Retry logic
                    if self.error_count < self.config.retry_count:
                        await asyncio.sleep(self.config.retry_delay)
                        continue
                    else:
                        logger.error(
                            f"Agent {self.config.agent_id} exceeded retry count, stopping"
                        )
                        break

        except Exception as e:
            logger.error(f"Fatal error in agent {self.config.agent_id}: {e}")
            self.status = AgentStatus.ERROR

        finally:
            await self.disconnect()
            self.status = AgentStatus.DISCONNECTED

    def get_status(self) -> Dict[str, Any]:
        """Get agent status."""
        return {
            "agent_id": self.config.agent_id,
            "name": self.config.name,
            "type": self.config.agent_type.value,
            "status": self.status.value,
            "enabled": self.config.enabled,
            "last_collection": (
                self.last_collection.isoformat() if self.last_collection else None
            ),
            "last_push": (self.last_push.isoformat() if self.last_push else None),
            "collection_count": self.collection_count,
            "push_count": self.push_count,
            "error_count": self.error_count,
        }


class AgentFramework:
    """FixOps Agent Framework - Manages all agents."""

    def __init__(self, fixops_api_url: str, fixops_api_key: str):
        """Initialize agent framework."""
        self.fixops_api_url = fixops_api_url
        self.fixops_api_key = fixops_api_key
        self.agents: Dict[str, BaseAgent] = {}
        self.running = False

    def register_agent(self, agent: BaseAgent):
        """Register an agent."""
        self.agents[agent.config.agent_id] = agent
        logger.info(f"Registered agent: {agent.config.agent_id}")

    async def start_all(self):
        """Start all enabled agents."""
        self.running = True

        tasks = []
        for agent in self.agents.values():
            if agent.config.enabled:
                task = asyncio.create_task(agent.run())
                tasks.append(task)

        logger.info(f"Started {len(tasks)} agents")
        await asyncio.gather(*tasks, return_exceptions=True)

    async def stop_all(self):
        """Stop all agents."""
        self.running = False

        for agent in self.agents.values():
<<<<<<< HEAD
            agent.request_stop()
=======
            agent.status = AgentStatus.DISCONNECTED
>>>>>>> fa6f1519

        logger.info("Stopped all agents")

    def get_all_status(self) -> List[Dict[str, Any]]:
        """Get status of all agents."""
        return [agent.get_status() for agent in self.agents.values()]<|MERGE_RESOLUTION|>--- conflicted
+++ resolved
@@ -79,10 +79,6 @@
         self.error_count = 0
         self.collection_count = 0
         self.push_count = 0
-<<<<<<< HEAD
-        self._stop_requested = False
-=======
->>>>>>> fa6f1519
 
     @abstractmethod
     async def connect(self) -> bool:
@@ -150,20 +146,10 @@
             return False
 
         finally:
-<<<<<<< HEAD
-            if not self._stop_requested:
-                self.status = AgentStatus.MONITORING
-
-    def request_stop(self):
-        """Signal the agent to stop after the current iteration."""
-        self._stop_requested = True
-
-=======
             # Only reset to MONITORING if agent hasn't been stopped
             if self.status != AgentStatus.DISCONNECTED:
                 self.status = AgentStatus.MONITORING
 
->>>>>>> fa6f1519
     def _get_endpoint(self, data_type: str) -> str:
         """Get FixOps API endpoint for data type."""
         endpoints = {
@@ -196,7 +182,7 @@
             self.status = AgentStatus.MONITORING
 
             # Main monitoring loop
-            while not self._stop_requested and self.status != AgentStatus.DISCONNECTED:
+            while self.status != AgentStatus.DISCONNECTED:
                 try:
                     # Collect data
                     self.status = AgentStatus.COLLECTING
@@ -210,21 +196,10 @@
                         if not success:
                             self.error_count += 1
 
-<<<<<<< HEAD
-                    if self._stop_requested:
-                        break
-
-=======
->>>>>>> fa6f1519
                     self.status = AgentStatus.MONITORING
 
                     # Wait for next polling interval
                     await asyncio.sleep(self.config.polling_interval)
-<<<<<<< HEAD
-                    if self._stop_requested:
-                        break
-=======
->>>>>>> fa6f1519
 
                 except Exception as e:
                     logger.error(f"Error in agent {self.config.agent_id} loop: {e}")
@@ -300,11 +275,7 @@
         self.running = False
 
         for agent in self.agents.values():
-<<<<<<< HEAD
-            agent.request_stop()
-=======
             agent.status = AgentStatus.DISCONNECTED
->>>>>>> fa6f1519
 
         logger.info("Stopped all agents")
 
