"""Container Runtime Agent

Monitors container runtime and pushes container scan and runtime metrics.
"""

from __future__ import annotations

import logging
from datetime import datetime, timezone
from typing import Any, Dict, List, Optional

<<<<<<< HEAD
from agents.core.agent_framework import AgentConfig, AgentData, AgentType, BaseAgent
=======
from agents.core.agent_framework import AgentConfig, AgentData, BaseAgent
>>>>>>> fa6f1519

logger = logging.getLogger(__name__)


class ContainerAgent(BaseAgent):
    """Agent that monitors container runtime."""

    def __init__(
        self,
        config: AgentConfig,
        fixops_api_url: str,
        fixops_api_key: str,
        container_runtime: str = "docker",  # docker, containerd, cri-o
        k8s_cluster: Optional[str] = None,
    ):
        """Initialize container agent."""
        super().__init__(config, fixops_api_url, fixops_api_key)
        self.container_runtime = container_runtime
        self.k8s_cluster = k8s_cluster
        self.monitored_containers: Dict[str, Dict[str, Any]] = {}

    async def connect(self) -> bool:
        """Connect to container runtime."""
        try:
            if self.container_runtime == "docker":
                import docker

                self.client = docker.from_env()
                # Test connection
                self.client.ping()

            elif self.container_runtime == "kubernetes" and self.k8s_cluster:
                from kubernetes import client, config

                config.load_incluster_config()  # or load_kube_config()
                self.k8s_client = client.CoreV1Api()

            logger.info(f"Connected to {self.container_runtime} runtime")
            return True

        except Exception as e:
            logger.error(f"Failed to connect to {self.container_runtime}: {e}")
            return False

    async def disconnect(self):
        """Disconnect from container runtime."""
        if hasattr(self, "client"):
            self.client.close()

    async def collect_data(self) -> List[AgentData]:
        """Collect data from container runtime."""
        try:
            data_items = []

            # Scan container images
            container_scans = await self._scan_containers()
            for scan in container_scans:
                data_items.append(
                    AgentData(
                        agent_id=self.config.agent_id,
                        timestamp=datetime.now(timezone.utc),
                        data_type="container_scan",
                        data=scan,
                        metadata={
                            "runtime": self.container_runtime,
                            "cluster": self.k8s_cluster,
                        },
                    )
                )

            # Collect runtime metrics
            runtime_metrics = await self._collect_runtime_metrics()
            if runtime_metrics:
                data_items.append(
                    AgentData(
                        agent_id=self.config.agent_id,
                        timestamp=datetime.now(timezone.utc),
                        data_type="runtime_metrics",
                        data=runtime_metrics,
                        metadata={
                            "runtime": self.container_runtime,
                            "cluster": self.k8s_cluster,
                        },
                    )
                )

            return data_items

        except Exception as e:
            logger.error(f"Error collecting container data: {e}")
            return []

    async def _scan_containers(self) -> List[Dict[str, Any]]:
        """Scan running containers."""
        scans = []

        try:
            if self.container_runtime == "docker":
                containers = self.client.containers.list()

                for container in containers:
                    image = (
                        container.image.tags[0] if container.image.tags else "unknown"
                    )

                    # Use proprietary scanner or OSS fallback
                    scan_result = await self._scan_container_image(image)

                    scans.append(
                        {
                            "container_id": container.id,
                            "image": image,
                            "scan_result": scan_result,
                            "status": container.status,
                        }
                    )

            elif self.container_runtime == "kubernetes":
                # Get pods
                pods = self.k8s_client.list_pod_for_all_namespaces()

                for pod in pods.items:
                    for container in pod.spec.containers:
                        image = container.image

                        scan_result = await self._scan_container_image(image)

                        scans.append(
                            {
                                "pod": pod.metadata.name,
                                "namespace": pod.metadata.namespace,
                                "container": container.name,
                                "image": image,
                                "scan_result": scan_result,
                            }
                        )

        except Exception as e:
            logger.error(f"Error scanning containers: {e}")

        return scans

    async def _scan_container_image(self, image: str) -> Dict[str, Any]:
        """Scan a container image."""
        try:
            # Use proprietary scanner or OSS fallback (Trivy, Clair, Grype)
            from risk.container.image_scanner import ContainerImageScanner

            scanner = ContainerImageScanner()
            result = scanner.scan_image(image)

            return result

        except Exception as e:
            logger.error(f"Error scanning image {image}: {e}")
            return {"error": str(e)}

    async def _collect_runtime_metrics(self) -> Optional[Dict[str, Any]]:
        """Collect runtime security metrics."""
        try:
            # Collect metrics from runtime security tools
            from risk.runtime.container import ContainerRuntimeSecurity

            security = ContainerRuntimeSecurity()
            metrics = security.collect_metrics()

            return metrics

        except Exception as e:
            logger.error(f"Error collecting runtime metrics: {e}")
            return None<|MERGE_RESOLUTION|>--- conflicted
+++ resolved
@@ -9,11 +9,7 @@
 from datetime import datetime, timezone
 from typing import Any, Dict, List, Optional
 
-<<<<<<< HEAD
-from agents.core.agent_framework import AgentConfig, AgentData, AgentType, BaseAgent
-=======
 from agents.core.agent_framework import AgentConfig, AgentData, BaseAgent
->>>>>>> fa6f1519
 
 logger = logging.getLogger(__name__)
 
