"""End-to-end CLI functionality tests.

Tests CLI commands against real API server.
"""

import os
import subprocess
import tempfile
from pathlib import Path

import pytest
import requests

API_BASE_URL = "http://localhost:8000"
API_KEY = os.getenv("FIXOPS_API_TOKEN", "test-api-key-12345")


@pytest.fixture
def api_server_running():
    """Check if API server is running."""
    try:
        response = requests.get(f"{API_BASE_URL}/health", timeout=2)
        return response.status_code == 200
    except requests.exceptions.RequestException:
        return False


class TestCLIFunctionality:
    """Test CLI functionality end-to-end."""

    def test_cli_scan_command(self, api_server_running):
        """Test CLI scan command."""
        if not api_server_running:
            pytest.skip("API server not running")

        with tempfile.TemporaryDirectory() as tmpdir:
            # Create test Python file
            test_file = Path(tmpdir) / "test.py"
            test_file.write_text(
                """
def vulnerable_function(user_input):
    query = f"SELECT * FROM users WHERE id = {user_input}"
    return execute(query)
"""
            )

            # Run CLI scan
            result = subprocess.run(
                [
                    "python",
                    "-m",
                    "cli.main",
                    "scan",
                    str(tmpdir),
                    "--api-url",
                    API_BASE_URL,
                    "--format",
                    "json",
                ],
                capture_output=True,
                text=True,
                timeout=60,
                env={**os.environ, "FIXOPS_API_TOKEN": API_KEY},
            )

            # Should execute successfully
            assert result.returncode in [0, 1]  # 0 = success, 1 = error (acceptable)

    def test_cli_auth_login(self, api_server_running):
        """Test CLI auth login."""
        if not api_server_running:
            pytest.skip("API server not running")

        result = subprocess.run(
            [
                "python",
                "-m",
                "cli.main",
                "auth",
                "login",
                "--api-key",
                API_KEY,
            ],
            capture_output=True,
            text=True,
            timeout=10,
        )

        # Should execute without crashing
        assert result.returncode in [0, 1]

    def test_cli_config(self, api_server_running):
        """Test CLI config commands."""
        if not api_server_running:
            pytest.skip("API server not running")

        # Test config show
        result = subprocess.run(
            ["python", "-m", "cli.main", "config", "show"],
            capture_output=True,
            text=True,
            timeout=10,
        )

        assert result.returncode == 0

        # Test config set-api-url
        result = subprocess.run(
            [
                "python",
                "-m",
                "cli.main",
                "config",
                "set-api-url",
                "--api-url",
                API_BASE_URL,
            ],
            capture_output=True,
            text=True,
            timeout=10,
            input="y\n",  # Confirm
        )

        assert result.returncode in [0, 1]


class TestCLIWithRealAPI:
    """Test CLI with real API server."""

    def test_scan_real_codebase(self, api_server_running):
        """Test scanning a real codebase."""
        if not api_server_running:
            pytest.skip("API server not running")

        # Use workspace root as test codebase
        workspace_root = Path(__file__).parent.parent.parent

        result = subprocess.run(
            [
                "python",
                "-m",
                "cli.main",
                "scan",
                str(workspace_root / "risk"),
                "--api-url",
                API_BASE_URL,
                "--format",
                "table",
                "--exclude",
                "*.pyc",
                "--exclude",
                "__pycache__",
            ],
            capture_output=True,
            text=True,
            timeout=120,
            env={**os.environ, "FIXOPS_API_TOKEN": API_KEY},
        )

        # Should execute (may have findings or not)
        assert result.returncode in [0, 1]

    def test_monitor_command(self, api_server_running):
        """Test monitor command."""
        if not api_server_running:
            pytest.skip("API server not running")

        # Run monitor for a short time
<<<<<<< HEAD
        import signal

=======
>>>>>>> bf7f2938
        process = subprocess.Popen(
            [
                "python",
                "-m",
                "cli.main",
                "monitor",
                "--api-url",
                API_BASE_URL,
            ],
            stdout=subprocess.PIPE,
            stderr=subprocess.PIPE,
            env={**os.environ, "FIXOPS_API_TOKEN": API_KEY},
        )

        # Wait a bit then kill
        import time

        time.sleep(2)
        process.terminate()
        process.wait(timeout=5)

        # Should have started without crashing
        assert process.returncode in [0, -15]  # 0 = success, -15 = terminated


if __name__ == "__main__":
    pytest.main([__file__, "-v", "-s", "--api-server-running"])<|MERGE_RESOLUTION|>--- conflicted
+++ resolved
@@ -166,11 +166,6 @@
             pytest.skip("API server not running")
 
         # Run monitor for a short time
-<<<<<<< HEAD
-        import signal
-
-=======
->>>>>>> bf7f2938
         process = subprocess.Popen(
             [
                 "python",
