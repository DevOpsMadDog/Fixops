--- conflicted
+++ resolved
@@ -437,10 +437,7 @@
 - **Market & positioning** – `market/` contains competitive analysis, pricing strategy, GTM plans, and demo storyboards.
 - **Architecture & SDLC** – `docs/ARCHITECTURE.md`, `docs/DATA_MODEL.md`, `docs/SDLC_SSDLC.md`, and `docs/INTEGRATIONS.md` outline components, data flows, lifecycle coverage, and integration contracts.
 - **Architecture inventory & roadmap** – `docs/ARCH-INVENTORY.md` summarises modules/services/data models while `docs/TASK-PLAN.md` maps Phases 2–10 with concrete code touchpoints.
-<<<<<<< HEAD
-=======
 - **Security & audits** – `audit/SECURITY.md`, `audit/GAPS.md`, and `audit/CTEM_ASSESSMENT.md` track mitigations, residual risk, and CTEM readiness.
->>>>>>> 4f7f340e
 - **SBOM normalisation & quality** – `docs/SBOM-QUALITY.md` explains deduplication logic, quality scoring metrics, CLI usage, and HTML reporting expectations.
 - **Risk scoring & exposure** – `docs/RISK-SCORING.md` documents EPSS/KEV ingestion, FixOpsRisk weighting, CLI usage, and API endpoints for the risk pipeline.
 - **Provenance & signing** – `docs/PROVENANCE.md`, `docs/SIGNING.md`, and `docs/CI-SECRETS.md` cover SLSA attestations, cosign signing flows, required secrets, and verification guidance.
