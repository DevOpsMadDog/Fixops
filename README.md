--- conflicted
+++ resolved
@@ -6,9 +6,6 @@
 
 *FixOps turns noisy security outputs into provable release decisions and verified remediation.*
 
-<<<<<<< HEAD
-FixOps exposes this workflow through three first-class interfaces: a **REST API** (280+ endpoints across 25 router modules), a **CLI** (67 commands/subcommands), and a **modular UI** (27 micro-frontends) covering triage, risk graph exploration, compliance reporting, micro-pentest execution, reachability analysis, evidence management, and more—deployable on-prem or air-gapped as needed.
-=======
 FixOps is a comprehensive DevSecOps platform that operationalizes vulnerability management end-to-end. It ingests and normalizes security artifacts (SBOM, SARIF, CVE, VEX, CNAPP) plus business context, correlates and deduplicates findings into an application-centric **Risk Graph** (services → components → CVEs/findings with KEV/EPSS enrichment), and produces release-gate outcomes (Allow/Block/Needs Review) via policy evaluation, multi-LLM consensus, probabilistic forecasting, and explainable risk scoring. FixOps then verifies exploitability through reachability analysis and micro-pentest validation, operationalizes remediation with lifecycle/SLA tracking and bulk actions, and produces tamper-evident evidence and provenance (signed bundles, integrity-verified evidence lake, SLSA attestations) for audit and long-term retention.
 
 **Core Capability Areas:**
@@ -23,8 +20,7 @@
 | **Prove & Retain** | RSA-SHA256 signed evidence bundles, immutable evidence lake with integrity verification, SLSA v1 provenance/attestations, configurable multi-year retention |
 | **Automate & Extend** | YAML overlay configuration, YAML playbook scripting (25+ pre-approved actions), compliance marketplace, Jira/Confluence/Slack/GitHub integrations |
 
-**Platform Interfaces:** REST API (243+ endpoints across 22 router modules), CLI (67 commands/subcommands), and modular UI (27 micro-frontends) - deployable on-prem or air-gapped as needed.
->>>>>>> dd3a9c6b
+**Platform Interfaces:** REST API (280+ endpoints across 25 router modules), CLI (67 commands/subcommands), and modular UI (27 micro-frontends) - deployable on-prem or air-gapped as needed.
 
 ---
 
