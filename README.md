[![Ask DeepWiki](https://deepwiki.com/badge.svg)](https://deepwiki.com/DevOpsMadDog/Fixops)

# FixOps

**Enterprise DevSecOps Decision, Verification & Vulnerability Operations Platform**

*FixOps turns noisy security outputs into provable release decisions and verified remediation.*

FixOps is a comprehensive DevSecOps platform that operationalizes vulnerability management end-to-end. It ingests and normalizes security artifacts (SBOM, SARIF, CVE, VEX, CNAPP) plus business context, correlates and deduplicates findings into an application-centric **Risk Graph** (services → components → CVEs/findings with KEV/EPSS enrichment), and produces release-gate outcomes (Allow/Block/Needs Review) via policy evaluation, multi-LLM consensus, probabilistic forecasting, and explainable risk scoring. FixOps then verifies exploitability through reachability analysis and micro-pentest validation, operationalizes remediation with lifecycle/SLA tracking and bulk actions, and produces tamper-evident evidence and provenance (signed bundles, integrity-verified evidence lake, SLSA attestations) for audit and long-term retention.

**Core Capability Areas:**

| Category | What It Does |
|----------|--------------|
| **Ingest & Normalize** | SBOM/SARIF/CVE/VEX/CNAPP ingestion with business context enrichment |
| **Correlate & Deduplicate** | Risk Graph modeling, 5 correlation strategies (fingerprint, location, pattern, root-cause, vulnerability taxonomy), intelligent finding clustering |
| **Decide with Transparency** | Policy evaluation, multi-LLM consensus (4 providers), probabilistic forecasting, explainable verdicts with natural-language narratives, MITRE ATT&CK mapping (35+ techniques), transparent scoring with visible weights |
| **Verify Exploitability** | **Micro-Pentest Engine** (automated exploit validation, attack vector simulation, confidence scoring) + reachability analysis with attack path mapping |
| **Operationalize Remediation** | Remediation lifecycle with SLA tracking, bulk operations, team collaboration, decision regression validation |
| **Prove & Retain** | RSA-SHA256 signed evidence bundles, immutable evidence lake with integrity verification, SLSA v1 provenance/attestations, configurable multi-year retention |
| **Automate & Extend** | YAML overlay configuration, YAML playbook scripting (25+ pre-approved actions), compliance marketplace, Jira/Confluence/Slack/GitHub integrations |

**Platform Interfaces:** REST API (288 endpoints across 25 router modules), CLI (67 commands/subcommands), and modular UI (27 micro-frontends) - deployable on-prem or air-gapped as needed.

---

## The Problem We Solve

Enterprise vulnerability management is broken. Security teams face an impossible task:

- **1 Security Architect : 159 Developers** - Manual review of every security finding is functionally impossible at modern development velocity.

- **60% False Positive Rate** - Scanner sprawl creates massive alert noise. Teams drown in overlapping findings with zero business context.

- **No Design-to-Runtime Link** - Zero correlation between architecture decisions, code vulnerabilities, and runtime controls. Risk assessment is blind to actual operational reality.

- **40-60% Wasted Team Time** - Manual evidence collection for audits paralyzes velocity. Engineers hate it, auditors demand it, and nobody wins.

- **CVSS-Only Prioritization Creates False Urgency** - Prioritizing by CVSS 9.0+ ignores exploit prediction (EPSS), reachability analysis, and control validation.

- **Aggregation Is Not Intelligence** - "Single pane of glass" dashboards that aggregate 10k findings from Snyk, Wiz, and Tenable into one place still leave you with 10k findings to manually triage.

**Business Impact:** Shipping delays, compliance risk, and compounding security debt.

---

## How FixOps Solves This

| Problem | FixOps Solution |
|---------|-----------------|
| Scanner noise | Multi-LLM consensus with 85% agreement threshold reduces actionable findings by 100:1 ratio |
| Manual triage | Tri-state verdicts (Allow/Block/Needs Review) with automated policy enforcement |
| Missing context | Business context engine weighs criticality, data classification, and exposure |
| Audit drag | Evidence-as-Code with cryptographically signed bundles and configurable retention |
| CVSS-only scoring | EPSS + KEV + CVSS enrichment with Bayesian/Markov probabilistic forecasting |
| Tool sprawl | Push-model ingestion works with any SBOM/SARIF source - zero proprietary connectors |

---

## Competitor Comparison

FixOps is not a vulnerability scanner. It's the decision and evidence layer that works with your existing scanners.

| Capability | FixOps | Nucleus | Apiiro | ArmorCode | Cycode | Vulcan |
|------------|--------|---------|--------|-----------|--------|--------|
| **Signed Evidence Storage** | SLSA v1 + 7-year retention | Logs only | SLA only | Reports | Basic | Basic |
| **Compliance Automation** | Auto-generated audit artifacts | - | Reports | Reports | Basic | Basic |
| **Explainable Decisions** | Transparent "Why" + audit trail | Score only | Black box | Risk score | Priority | Risk score |
| **Push-Model Integration** | Universal SBOM/SARIF support | Connectors | Pull-based | Scanner | Hard-wired | Agent+API |
| **On-Prem / Air-Gapped** | Full functionality offline | Ltd SaaS | SaaS only | SaaS only | SaaS+Priv | SaaS+VPC |
| **CTEM Loop** | Full (prioritize→validate→remediate→measure) | Partial | Partial | Partial | Limited | Partial |
| **Micro-Pentest Validation** | Multi-AI exploit verification | - | - | - | - | - |
| **Onboarding Time** | ~30 minutes | Weeks | Weeks | Days | Days | Weeks |
| **Vendor Lock-in** | Full export (JSON/SARIF) | Data trap | SaaS silo | Platform | Platform | Platform |

### Why FixOps Over Alternatives

**vs. Snyk/Checkmarx/Veracode**: These are scanning platforms. FixOps ingests their outputs (SARIF/SBOM) and adds the intelligence layer for automated, auditable decisions. We don't replace your scanners - we make them actionable.

**vs. RBVM Platforms (Nucleus, Vulcan)**: Traditional RBVM tools hide decisions behind opaque "risk scores." FixOps produces cryptographically signed artifacts proving WHY a vulnerability is or isn't exploitable in your context.

**vs. ASPM Platforms (Apiiro, ArmorCode, Cycode)**: ASPM tools aggregate findings but still require manual triage. FixOps adds evidence automation and supports on-prem/air-gapped environments that SaaS-only platforms can't serve.

**vs. CTEM (Continuous Threat Exposure Management)**: Most platforms cover only parts of the CTEM loop. FixOps delivers the complete cycle:

| CTEM Phase | What It Means | How FixOps Delivers |
|------------|---------------|---------------------|
| **Discover/Ingest** | Identify all exposure sources | Universal SBOM/SARIF/CVE/VEX/CNAPP ingestion from any scanner |
| **Prioritize** | Rank by real risk, not just CVSS | Multi-LLM consensus + EPSS/KEV enrichment + business context weighting |
| **Validate** | Confirm exploitability | Micro-Pentest Engine + reachability analysis with attack path mapping |
| **Remediate** | Fix with tracking | Remediation lifecycle, SLA tracking, Jira/Slack integration, bulk operations |
| **Measure** | Prove progress | Signed evidence bundles, compliance dashboards, MTTR/coverage analytics |

Competitors typically stop at Prioritize (RBVM) or Discover+Prioritize (ASPM). FixOps closes the loop with Validate, Remediate, and Measure - all with cryptographic proof.

### Risk-Based + Evidence-Based Philosophy

Moving beyond opaque risk scores to auditable, cryptographically signed decisions.

**The Industry Critique:** Traditional RBVM tools hide critical vulnerabilities behind opaque "risk scores." Auditors reject deprioritization without proof. The "fix everything" approach creates 60% noise and alert fatigue. Risk scores often ignore architecture context (air-gapped, internal-only), leading to false urgency.

**FixOps Approach:** We don't just "deprioritize" - we produce a cryptographically signed artifact proving WHY a vulnerability is not exploitable in your context. Policy flexibility supports Zero-Exception (Block all) OR Smart Prioritization via policy overlay. You control the dial, we provide the evidence.

**Safety Guardrails:** 85% Multi-LLM Consensus threshold, fail-closed defaults, step-by-step reasoning transparency.

### Closing the Compliance Gap

New regulations demand evidence, not just scans. Traditional ASPM tools leave you exposed to audit failure.

| Regulation | Requirement | How FixOps Helps |
|------------|-------------|------------------|
| **ISO 27001:2022 A.8.25** | Secure Development Cycle | Evidence of secure coding, design security, and testing milestones |
| **NIST SSDF / EO 14028** | Secure Software Attestation | Self-attestation of secure practices with signed evidence |
| **EU Cyber Resilience Act** | Supply Chain Transparency | SLSA v1 provenance, SBOM attestations, tamper-evident audit trails |
| **SOC2 / PCI-DSS** | Continuous Compliance | Auto-generated audit artifacts, compliance pack marketplace |

---

## Key Capabilities

### Tri-State Decision Verdicts
Moving beyond vague risk scores to actionable outcomes:
- **Allow (Not Exploitable)** - Proceed with deployment
- **Block (Exploitable)** - Stop deployment, create remediation ticket
- **Needs Review** - Human review required with full context

### Multi-LLM Consensus Engine
Four AI providers with weighted voting and hallucination guards:
- **GPT-5** (weight: 1.0) - Strategic analysis, MITRE ATT&CK mapping
- **Claude-3** (weight: 0.95) - Compliance analysis, guardrail evaluation
- **Gemini-2** (weight: 0.9) - Exploit signals, CNAPP correlation
- **Sentinel-Cyber** (weight: 0.85) - Threat intelligence, security heuristics

Configurable 85% consensus threshold with step-by-step reasoning transparency.

### Probabilistic Risk Forecasting
- **Bayesian posterior probability** with EPSS priors
- **5-state Markov chain** for severity trend prediction
- **BN-LR hybrid model** for calibrated risk scores
- Supports model A/B testing in production

### Evidence-as-Code
Every decision produces a cryptographically signed bundle:
- RSA-SHA256 signatures for integrity verification
- Optional Fernet encryption for sensitive data
- Configurable retention policies
- Audit-ready anytime, even offline

### World-Class Vulnerability Intelligence (8 Categories)
FixOps ingests the largest vulnerability and exploit intelligence surface in the world:

**1. Global Authoritative Sources (Ground Truth)**
- NVD, CVE Program, MITRE, CISA KEV, CERT/CC, US-CERT, ICS-CERT

**2. National CERTs (Geo-specific Exploit Reality)**
- NCSC UK, BSI Germany, ANSSI France, JPCERT Japan, CERT-In, ACSC Australia, SingCERT, KISA Korea
- Geo-weighted risk scoring (exploitation differs by country/region)

**3. Exploit & Weaponization Intelligence**
- Exploit-DB, Metasploit, Packet Storm, Vulners, GreyNoise, Shodan, Censys, Nuclei Templates
- Exploit-confidence scoring (not CVSS fear-score)

**4. Threat Actor & Campaign Intelligence**
- MITRE ATT&CK, AlienVault OTX, abuse.ch, Feodo Tracker, Ransomware Live
- CVE → Threat Actor → Sector targeting mapping

**5. Supply-Chain & SBOM Intelligence**
- OSV, GitHub Advisory Database, Snyk, deps.dev, NPM/PyPI/RustSec advisories
- Reachable dependency analysis (exploitability based on actual reachability)

**6. Cloud & Runtime Vulnerability Feeds**
- AWS, Azure, GCP Security Bulletins, Kubernetes CVEs, Red Hat, Ubuntu, Debian, Alpine

**7. Zero-Day & Early-Signal Feeds**
- Microsoft MSRC, Apple Security, Cisco PSIRT, Palo Alto, Fortinet
- GitHub security commits, Full-Disclosure, OSS-Security mailing lists
- Pre-CVE risk alerts

**8. Internal Enterprise Signals**
- SAST/DAST/SCA findings, IaC misconfigurations, runtime detections
- Exposure graph (internet-facing? auth bypass?), business criticality metadata

**Key Differentiators:**
- **Exploit-Confidence Score** - Based on actual exploitation evidence, not CVSS fear-scoring
- **Geo-Weighted Risk** - Regional exploitation patterns from national CERTs
- **Threat Actor Mapping** - Know which APT groups are using which CVEs
- **Reachable Dependency Analysis** - Same CVE ≠ same risk

### Compliance Framework Mapping
Native support for regulatory requirements:
- **ISO 27001:2022 A.8.25** - Secure Development Lifecycle
- **NIST SSDF / EO 14028** - Secure Software Development Framework
- **SOC2** - Trust Services Criteria
- **PCI-DSS** - Payment Card Industry standards
- **GDPR** - Data protection requirements
- **OWASP** - Application security standards

### Push-Model Integration
Works with your existing tools - no proprietary connectors:
- Any SBOM format (CycloneDX, SPDX)
- Any SARIF output (Snyk, SonarQube, CodeQL, Semgrep)
- CVE feeds (NVD, CISA KEV)
- VEX documents
- CNAPP findings

### Deployment Flexibility
- **SaaS** - Managed cloud deployment
- **On-Premises** - Full functionality in your data center
- **Air-Gapped** - Complete offline operation for classified environments
- **Quick Setup** - Target deployment time ~30 minutes with setup wizard

---

## Advanced Capabilities

### Interactive Risk Graph
Cytoscape.js-powered visualization that maps your entire security posture:
- **Service → Component → CVE/Finding relationships** with real-time filtering
- **KEV highlighting** - Known Exploited Vulnerabilities visually distinguished
- **EPSS enrichment** - Exploit probability scores displayed per node
- **Internet-facing indicators** - Identify exposed attack surfaces
- **Multi-select CVEs** for batch micro-pentest execution
- **Severity-based coloring** with configurable thresholds
- Filter by KEV-only, internet-facing, severity level, or EPSS score

### Micro-Pentest Engine
Automated vulnerability verification with multi-AI orchestration:
- **Targeted exploit validation** - Verify if CVEs are actually exploitable in your environment
- **Attack vector simulation** - JNDI injection, SQL injection, XSS, buffer overflow, path traversal
- **Confidence scoring** - Each test returns exploitability confidence (0-100%)
- **Evidence collection** - Captures proof of exploitability for audit
- **Risk score calculation** - Combines severity, KEV status, EPSS, and exposure
- **Remediation prioritization** - Auto-assigns critical/high/medium/low priority
- **Right-click from Risk Graph** - Select CVEs and launch micro-pentests directly

### Reachability Analysis
Determine if vulnerabilities are actually reachable from attack surfaces:
- **Attack path mapping** - Traces Internet → Gateway → Service → Component → CVE
- **Reachable vs. Not Reachable verdicts** with confidence scores
- **Business impact assessment** - High/Medium/Low impact classification
- **Bulk CVE analysis** - Analyze multiple CVEs in a single request
- **EPSS + KEV correlation** - Combines reachability with exploit intelligence

### YAML-Based Vulnerability Management (Overlay Configuration)
All platform behavior is controlled via `config/fixops.overlay.yml`:
```yaml
risk_models:
  weighted_scoring_v1:
    allow_threshold: 0.6      # Below this = Allow
    block_threshold: 0.85     # Above this = Block
    criticality_weights:
      critical: 1.0
      high: 0.8
      medium: 0.5
      low: 0.2
    data_weights:
      pii: 1.0
      financial: 0.9
      internal: 0.5
    exposure_weights:
      internet: 1.0
      internal: 0.5
      isolated: 0.2
```

<<<<<<< HEAD
## Enterprise Features Roadmap

FixOps is evolving to become the definitive platform for enterprise vulnerability management. See [Enterprise Features Documentation](docs/ENTERPRISE_FEATURES.md) for detailed architectural designs.

| Feature | Priority | Status | Description |
|---------|----------|--------|-------------|
| **Deduplication & Correlation Engine** | HIGH | Planned | Two-layer system separating identity matching from root cause analysis with 35% noise reduction |
| **Jira/ServiceNow Integration** | HIGH | Planned | Bidirectional sync with outbox/inbox pattern, drift detection, and reliable delivery |
| **Remediation Lifecycle Management** | MEDIUM | Planned | State machine with SLA tracking, verification evidence, and drift detection |
| **Enterprise Bulk Operations** | MEDIUM | Planned | Async job framework with partial failure handling and per-item audit trails |
| **Team Collaboration** | LOW | Planned | Append-only comment threads with evidence promotion and external sync |

### What Makes FixOps Enterprise-Grade

FixOps is **excellent** for prioritization, risk assessment, CI/CD release gates, compliance reporting, and decision support. The enterprise roadmap addresses gaps in remediation tracking, deduplication, historical analysis, and team collaboration.

**Key Architectural Patterns:**
- Every correlation, status change, and ticket action produces an auditable event with deterministic idempotency
- Separation of FindingGroup (dedup cluster) from CorrelationLink (graph edge) for precision
- State machine enforcement for remediation status transitions
- Job semantics for bulk operations with per-item outcomes
- Append-only collaboration model with full audit trail

## Documentation

| Document | Description |
|----------|-------------|
| [**Enterprise Features**](docs/ENTERPRISE_FEATURES.md) | World-class enterprise feature designs and roadmap |
| [**API/CLI Reference**](docs/API_CLI_REFERENCE.md) | Complete API to CLI mapping with 250+ endpoints |
| [**Complete API Mapping**](docs/COMPLETE_API_CLI_MAPPING.md) | Full API endpoint list organized by router |
| [**CLI/API Inventory**](CLI_API_INVENTORY.md) | CLI commands and API endpoints inventory |
| [DeepWiki](https://deepwiki.com/DevOpsMadDog/Fixops) | AI-indexed documentation with search |
| [Configuration Guide](config/fixops.overlay.yml) | Overlay configuration options |
=======
### Customizable Risk Parameters & Scoring Transparency
Full control over how risk scores are calculated:
- **Configurable thresholds** - Set your own allow/block boundaries
- **Weighted scoring factors** - Adjust weights for criticality, data classification, exposure
- **Transparent calculations** - Every score shows contributing factors and weights
- **A/B testing support** - Test different risk models in production
- **Audit trail** - Full history of scoring parameter changes

### Overlay-Driven Feature Matrix
Toggle features on/off via configuration without code changes:
```yaml
modules:
  guardrails: true
  compliance: true
  ssdlc: true
  probabilistic: true
  policy_automation: true
  reachability: false      # Enterprise feature
  marketplace: false       # Enterprise feature
  enhanced_pentagi: false  # Enterprise feature
```

### Multi-Year Evidence Retention
Configurable retention policies for compliance requirements:
- **Retention periods** - Configure days/months/years per evidence type
- **Compression** - Gzip compression for storage efficiency
- **Encryption** - Optional Fernet encryption for sensitive bundles
- **Export formats** - JSON, SARIF for portability
- **Audit-ready** - Evidence accessible offline for auditors

---

## 27 Micro-Frontend Applications

| Application | Description |
|-------------|-------------|
| **dashboard** | Executive overview with key metrics and trends |
| **triage** | Vulnerability triage workflow with bulk actions |
| **risk-graph** | Interactive Cytoscape.js dependency visualization |
| **compliance** | Framework status, gaps, and report generation |
| **evidence** | Evidence bundle management and verification |
| **findings** | Detailed finding exploration and remediation |
| **micro-pentest** | Automated vulnerability verification tests |
| **pentagi** | AI-powered penetration testing requests |
| **reachability** | CVE attack path analysis |
| **policies** | Policy CRUD, validation, and testing |
| **reports** | Report generation and scheduling |
| **analytics** | ROI, MTTR, coverage dashboards |
| **inventory** | Application and service inventory |
| **integrations** | Jira, Confluence, Slack configuration |
| **workflows** | Automation workflow builder |
| **teams** | Team management and permissions |
| **users** | User management and authentication |
| **settings** | System configuration |
| **secrets** | Secrets scanning findings |
| **iac** | Infrastructure-as-Code findings |
| **marketplace** | Compliance pack marketplace |
| **automations** | Automation rule configuration |
| **bulk** | Bulk operations interface |
| **saved-views** | Custom view management |
| **sso** | SSO/OAuth configuration |
| **audit** | Audit log viewer |
| **shell** | Admin shell interface |

---

## Platform Architecture
>>>>>>> 97e2757c

```
+-----------------------------------------------------------------------------------+
|                              FixOps Decision Engine                                |
+-----------------------------------------------------------------------------------+
|                                                                                   |
|  INGESTION LAYER              DECISION ENGINE              EVIDENCE SYSTEM        |
|  +------------------+         +------------------+         +------------------+   |
|  | SBOM (CycloneDX) |         | Multi-LLM        |         | RSA-SHA256       |   |
|  | SARIF            |  --->   |   Consensus      |  --->   |   Signing        |   |
|  | CVE/KEV/EPSS     |         | Policy Engine    |         | Fernet           |   |
|  | VEX              |         | Guardrails       |         |   Encryption     |   |
|  | CNAPP            |         | Risk Models      |         | Compliance       |   |
|  | Business Context |         |   (BN-LR)        |         |   Mapping        |   |
|  +------------------+         +------------------+         +------------------+   |
|                                                                                   |
|  INTEGRATIONS                 ANALYTICS                    FRONTEND               |
|  +------------------+         +------------------+         +------------------+   |
|  | Jira             |         | ROI Dashboard    |         | 27 MFE Apps      |   |
|  | Confluence       |         | MTTR/MTTD        |         | React + Vite     |   |
|  | Slack            |         | Trend Analysis   |         | Tailwind CSS     |   |
|  | GitHub           |         | Forecasting      |         | Turborepo        |   |
|  +------------------+         +------------------+         +------------------+   |
|                                                                                   |
+-----------------------------------------------------------------------------------+
```

---

## API & CLI Coverage

### 288 API Endpoints (25 Router Modules)

| Router | Endpoints | Description |
|--------|-----------|-------------|
| Ingestion | 15 | SBOM, SARIF, CVE, VEX, CNAPP, context uploads |
| Pipeline | 4 | Pipeline execution, analytics, feedback |
| Enhanced Decision | 4 | Multi-LLM analysis, consensus, capabilities |
| Analytics | 16 | Dashboard, trends, MTTR, ROI, forecasting |
| Audit | 10 | Logs, decision trails, compliance status |
| Reports | 9 | Generation, scheduling, export |
| Teams | 8 | Team management, membership |
| Users | 6 | User management, authentication |
| Policies | 8 | Policy CRUD, validation, testing |
| Integrations | 8 | Jira, Confluence, Slack configuration |
| Workflows | 7 | Workflow automation, execution history |
| Inventory | 15 | Applications, services, components |
| PentAGI | 14 | Pen test requests, results, configs |
| Enhanced PentAGI | 19 | Verification, monitoring, comprehensive scans |
| IaC | 5 | Infrastructure-as-Code findings |
| Secrets | 5 | Secrets scanning findings |
| Health | 5 | Health checks, readiness, metrics |
| IDE | 3 | IDE plugin integration |
| Bulk | 8 | Bulk operations, async job framework |
| Marketplace | 12 | Compliance packs, contributions |
| Evidence | 17 | Bundles, manifests, verification |
| Graph/Risk | 7 | Dependency visualization, reachability |
| Deduplication | 17 | Cluster management, correlation linking, baseline comparison |
| Remediation | 13 | Task lifecycle, SLA tracking, verification evidence |
| Collaboration | 12 | Comments, watchers, activity feeds, notifications |
| Webhooks | 20 | Jira/ServiceNow/GitLab/Azure DevOps sync, outbox |
| Feeds | 20 | Threat intelligence, EPSS, KEV, exploit feeds |

### 67 CLI Commands

| Command Group | Commands | Description |
|---------------|----------|-------------|
| Pipeline | `run`, `make-decision`, `ingest`, `analyze` | Core pipeline execution |
| Stage | `stage-run design/build/test/deploy/decision` | Single SDLC stage execution |
| Evidence | `get-evidence`, `copy-evidence` | Evidence bundle management |
| Config | `show-overlay`, `health` | Configuration and health |
| Demo | `demo` | Demo mode execution |
| Forecasting | `train-forecast` | Probabilistic model training |
| Compliance | `compliance frameworks/status/gaps/report` | Compliance management |
| Reports | `reports list/generate/export/schedules` | Report generation |
| Inventory | `inventory apps/add/get/services/search` | Asset inventory |
| Policies | `policies list/get/create/validate/test` | Policy management |
| Integrations | `integrations list/configure/test/sync` | Integration management |
| Analytics | `analytics dashboard/mttr/coverage/roi/export` | Security analytics |
| Audit | `audit logs/decisions/export` | Audit trails |
| Workflows | `workflows list/get/create/execute/history` | Workflow automation |
| Teams/Users | `teams`, `users` | Team and user management |
| PentAGI | `pentagi list/create/status` | Pen testing |
| Advanced | `advanced-pentest run/threat-intel/simulate` | Advanced pen testing |
| Reachability | `reachability analyze/bulk/status` | Vulnerability reachability |

---

## Quick Start

### Prerequisites
- Python 3.10+ (tested with CPython 3.11)
- pip and virtualenv
- Optional: Node.js 18+ for frontend development

### 1. Setup
```bash
# Run the setup wizard
./scripts/setup-wizard.sh

# Or manual setup
./scripts/bootstrap.sh
```

### 2. Configure Environment
```bash
cp .env.example .env

# Required
export FIXOPS_API_TOKEN="your-api-token"

# Optional LLM providers (all enabled by default)
export OPENAI_API_KEY="sk-..."
export ANTHROPIC_API_KEY="sk-ant-..."
export GOOGLE_API_KEY="..."

# Optional integrations
export FIXOPS_JIRA_TOKEN="..."
export FIXOPS_CONFLUENCE_TOKEN="..."
```

### 3. Start the API
```bash
uvicorn apps.api.app:create_app --factory --reload
```

### 4. Run Your First Pipeline
```bash
# Upload artifacts
curl -H "X-API-Key: $FIXOPS_API_TOKEN" \
  -F "file=@samples/sbom.json" http://localhost:8000/inputs/sbom

curl -H "X-API-Key: $FIXOPS_API_TOKEN" \
  -F "file=@samples/scan.sarif" http://localhost:8000/inputs/sarif

# Execute pipeline
curl -H "X-API-Key: $FIXOPS_API_TOKEN" http://localhost:8000/pipeline/run | jq
```

### 5. CLI Demo
```bash
# Demo mode (quick demonstration)
python -m core.cli demo --mode demo

# Enterprise mode (full features)
python -m core.cli demo --mode enterprise --output results.json
```

---

## Operating Modes

### Demo Mode
Quick demonstration with simplified settings. No external integrations required.
```bash
python -m core.cli demo --mode demo
```

### Enterprise Mode
Full feature set with compliance, governance, and integrations.
```bash
python -m core.cli demo --mode enterprise
```

### Multi-LLM Mode (Default)
Consensus across 4 AI providers for high-confidence decisions.
```bash
export FIXOPS_ENABLE_OPENAI=true
export FIXOPS_ENABLE_ANTHROPIC=true
export FIXOPS_ENABLE_GEMINI=true
export FIXOPS_ENABLE_SENTINEL=true
```

### Single-LLM Mode
Use one provider for cost optimization.
```bash
export FIXOPS_ENABLE_OPENAI=true
export FIXOPS_ENABLE_ANTHROPIC=false
export FIXOPS_ENABLE_GEMINI=false
export FIXOPS_ENABLE_SENTINEL=false
```

### Deterministic Mode
Risk-based decisions without LLM dependencies.
```bash
export FIXOPS_ENABLE_OPENAI=false
export FIXOPS_ENABLE_ANTHROPIC=false
export FIXOPS_ENABLE_GEMINI=false
export FIXOPS_ENABLE_SENTINEL=false
```

---

## OSS Fallback Analysis

When proprietary scanners aren't available, FixOps integrates with open-source tools:

| Language | OSS Tools |
|----------|-----------|
| Python | Semgrep, Bandit |
| JavaScript/TypeScript | Semgrep, ESLint |
| Java | Semgrep, SpotBugs |
| Go | Gosec, Semgrep |
| Rust | Clippy, Semgrep |
| C/C++ | Cppcheck, Semgrep |
| Ruby | Brakeman |
| PHP | PHPStan |
| .NET | SonarQube |

### IaC Analysis
- **Terraform**: Checkov, Terrascan, TFLint
- **CloudFormation**: cfn-lint, Checkov
- **Kubernetes**: Kubesec, Checkov
- **Dockerfile**: Hadolint, Trivy

### Container Security
- Trivy, Clair, Grype

### Cloud Security (CSPM)
- Prowler (AWS), Scout-Suite, CloudSploit

---

## Environment Variables

| Variable | Required | Default | Description |
|----------|----------|---------|-------------|
| `FIXOPS_API_TOKEN` | Yes | - | API authentication token |
| `FIXOPS_MODE` | No | enterprise | Operating mode (demo/enterprise) |
| `FIXOPS_ENABLE_OPENAI` | No | true | Enable OpenAI GPT provider |
| `FIXOPS_ENABLE_ANTHROPIC` | No | true | Enable Anthropic Claude provider |
| `FIXOPS_ENABLE_GEMINI` | No | true | Enable Google Gemini provider |
| `FIXOPS_ENABLE_SENTINEL` | No | true | Enable Sentinel Cyber provider |
| `OPENAI_API_KEY` | No | - | OpenAI API key |
| `ANTHROPIC_API_KEY` | No | - | Anthropic API key |
| `GOOGLE_API_KEY` | No | - | Google API key |
| `FIXOPS_JIRA_TOKEN` | No | - | Jira integration token |
| `FIXOPS_CONFLUENCE_TOKEN` | No | - | Confluence integration token |
| `FIXOPS_EVIDENCE_KEY` | No | - | Evidence encryption key |
| `FIXOPS_DISABLE_TELEMETRY` | No | false | Disable OpenTelemetry |

---

## Deployment

### AWS
```bash
./scripts/deploy-aws.sh
```

### GCP
```bash
./scripts/deploy-gcp.sh
```

### Docker Compose
```bash
cp .env.example .env
docker-compose -f deployment-packs/docker/docker-compose.yml up -d
```

---

## Testing

```bash
# Run all tests
pytest

# With coverage
pytest --cov=core --cov=apps

# E2E tests
./scripts/run_e2e_tests.sh
```

---

## Documentation

| Document | Description |
|----------|-------------|
| [API/CLI Reference](docs/API_CLI_REFERENCE.md) | Complete API to CLI mapping (288 endpoints) |
| [Complete API Mapping](docs/COMPLETE_API_CLI_MAPPING.md) | Full endpoint list by router |
| [CLI/API Inventory](CLI_API_INVENTORY.md) | CLI commands and API endpoints inventory |
| [Configuration Guide](config/fixops.overlay.yml) | Overlay configuration options |
| [DeepWiki](https://deepwiki.com/DevOpsMadDog/Fixops) | AI-indexed documentation with search |

---

## What's Included vs. Optional

### Core Features (Always Available)
- Pipeline ingestion (SBOM, SARIF, CVE, VEX, CNAPP)
- Multi-LLM consensus engine (or deterministic mode)
- Guardrails and policy automation
- Evidence bundle generation
- Compliance framework mapping
- CLI and API access

### Enterprise Features (Conditional)
- Reachability analysis
- Marketplace compliance packs
- Enhanced PentAGI
- IDE integration APIs
- SSO/OAuth configuration
- **Deduplication & Correlation Engine** - Two-layer system with cluster management, correlation linking, and 35% noise reduction targeting
- **Remediation Lifecycle Management** - State machine with SLA tracking (Critical=24h, High=72h, Medium=168h, Low=720h), verification evidence, and MTTR metrics
- **Enterprise Bulk Operations** - Async job framework with per-item outcomes, partial failure handling, and job status tracking
- **Team Collaboration** - Append-only comment threads, watchers, activity feeds, mention tracking, and evidence promotion

### Optional Integrations
- Jira (requires `FIXOPS_JIRA_TOKEN`)
- Confluence (requires `FIXOPS_CONFLUENCE_TOKEN`)
- Slack (requires webhook configuration)
- GitHub (requires token configuration)

---

## License

Proprietary - See LICENSE file for details.

---

## Support

- [Documentation](docs/API_CLI_REFERENCE.md)
- [DeepWiki](https://deepwiki.com/DevOpsMadDog/Fixops)
- [Issues](https://github.com/DevOpsMadDog/Fixops/issues)<|MERGE_RESOLUTION|>--- conflicted
+++ resolved
@@ -263,41 +263,6 @@
       isolated: 0.2
 ```
 
-<<<<<<< HEAD
-## Enterprise Features Roadmap
-
-FixOps is evolving to become the definitive platform for enterprise vulnerability management. See [Enterprise Features Documentation](docs/ENTERPRISE_FEATURES.md) for detailed architectural designs.
-
-| Feature | Priority | Status | Description |
-|---------|----------|--------|-------------|
-| **Deduplication & Correlation Engine** | HIGH | Planned | Two-layer system separating identity matching from root cause analysis with 35% noise reduction |
-| **Jira/ServiceNow Integration** | HIGH | Planned | Bidirectional sync with outbox/inbox pattern, drift detection, and reliable delivery |
-| **Remediation Lifecycle Management** | MEDIUM | Planned | State machine with SLA tracking, verification evidence, and drift detection |
-| **Enterprise Bulk Operations** | MEDIUM | Planned | Async job framework with partial failure handling and per-item audit trails |
-| **Team Collaboration** | LOW | Planned | Append-only comment threads with evidence promotion and external sync |
-
-### What Makes FixOps Enterprise-Grade
-
-FixOps is **excellent** for prioritization, risk assessment, CI/CD release gates, compliance reporting, and decision support. The enterprise roadmap addresses gaps in remediation tracking, deduplication, historical analysis, and team collaboration.
-
-**Key Architectural Patterns:**
-- Every correlation, status change, and ticket action produces an auditable event with deterministic idempotency
-- Separation of FindingGroup (dedup cluster) from CorrelationLink (graph edge) for precision
-- State machine enforcement for remediation status transitions
-- Job semantics for bulk operations with per-item outcomes
-- Append-only collaboration model with full audit trail
-
-## Documentation
-
-| Document | Description |
-|----------|-------------|
-| [**Enterprise Features**](docs/ENTERPRISE_FEATURES.md) | World-class enterprise feature designs and roadmap |
-| [**API/CLI Reference**](docs/API_CLI_REFERENCE.md) | Complete API to CLI mapping with 250+ endpoints |
-| [**Complete API Mapping**](docs/COMPLETE_API_CLI_MAPPING.md) | Full API endpoint list organized by router |
-| [**CLI/API Inventory**](CLI_API_INVENTORY.md) | CLI commands and API endpoints inventory |
-| [DeepWiki](https://deepwiki.com/DevOpsMadDog/Fixops) | AI-indexed documentation with search |
-| [Configuration Guide](config/fixops.overlay.yml) | Overlay configuration options |
-=======
 ### Customizable Risk Parameters & Scoring Transparency
 Full control over how risk scores are calculated:
 - **Configurable thresholds** - Set your own allow/block boundaries
@@ -365,7 +330,6 @@
 ---
 
 ## Platform Architecture
->>>>>>> 97e2757c
 
 ```
 +-----------------------------------------------------------------------------------+
